--- conflicted
+++ resolved
@@ -743,15 +743,6 @@
     template<class F>
     size_t ForColumnsWithClass(const F& op)
     {
-<<<<<<< HEAD
-        // this should never be called for input[0], which is controlled through learningRateMultiplier == 0
-        if (inputIndex != 1 && inputIndex != 2 && inputIndex != 3)
-            InvalidArgument("ClassCrossEntropyWithSoftmaxNode criterion only takes with respect to input, weight to the input and class log posterior probability.");
-
-        ComputeSoftMaxPartial();
-
-=======
->>>>>>> 88f683ee
         const size_t nT = Input(LABELDATA)->GetNumTimeSteps();
         const size_t nS = Input(LABELDATA)->GetNumParallelSequences();
         size_t sz = 0; // iterate over the packed concatenated class-conditioned prob vectors
