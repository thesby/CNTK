--- conflicted
+++ resolved
@@ -1,1813 +1,1648 @@
-//
-// <copyright file="HTKMLFReader.cpp" company="Microsoft">
-//     Copyright (c) Microsoft Corporation.  All rights reserved.
-// </copyright>
-//
-// HTKMLFReader.cpp : Defines the exported functions for the DLL application.
-//
-
-#include "stdafx.h"
-#include <objbase.h>
-#include "basetypes.h"
-
-#include "htkfeatio.h"                  // for reading HTK features
-#include "latticearchive.h"             // for reading HTK phoneme lattices (MMI training)
-#include "simplesenonehmm.h"            // for MMI scoring
-#include "msra_mgram.h"                 // for unigram scores of ground-truth path in sequence training
-
-#include "rollingwindowsource.h"        // minibatch sources
-#include "utterancesourcemulti.h"
-#include "utterancesource.h"
-#include "utterancesourcemulti.h"
-#include "readaheadsource.h"
-#include "chunkevalsource.h"
-#include "minibatchiterator.h"
-#define DATAREADER_EXPORTS  // creating the exports here
-#include "DataReader.h"
-#include "HTKMLFReader.h"
-#ifdef LEAKDETECT
-#include <vld.h> // for memory leak detection
-#endif
-
-#pragma warning (disable: 4127) // conditional expression is constant; "if (sizeof(ElemType)==sizeof(float))" triggers this
-
-int msra::numa::node_override = -1;     // for numahelpers.h
-
-namespace Microsoft { namespace MSR { namespace CNTK {
-
-    // Create a Data Reader
-    //DATAREADER_API IDataReader* DataReaderFactory(void)
-
-    template<class ElemType>
-        void HTKMLFReader<ElemType>::Init(const ConfigParameters& readerConfig)
-        {
-            m_mbiter = NULL;
-            m_frameSource = NULL;
-            m_readAheadSource = NULL;
-            m_lattices = NULL;
-
-            m_truncated = readerConfig("Truncated", "false");
-            m_convertLabelsToTargets = false;
-
-            ConfigArray numberOfuttsPerMinibatchForAllEpochs = readerConfig("nbruttsineachrecurrentiter", "1");
-            m_numberOfuttsPerMinibatchForAllEpochs = numberOfuttsPerMinibatchForAllEpochs;
-
-            for (int i = 0; i < m_numberOfuttsPerMinibatchForAllEpochs.size(); i++)
-            {
-                m_numberOfuttsPerMinibatch = m_numberOfuttsPerMinibatchForAllEpochs[i];
-                if (m_numberOfuttsPerMinibatch < 1)
-                {
-                    LogicError("nbrUttsInEachRecurrentIter cannot be less than 1.");
-                }
-
-                if (!m_truncated && m_numberOfuttsPerMinibatch != 1)
-                {
-                    LogicError("nbrUttsInEachRecurrentIter has to be 1 if Truncated is set to false.");
-                }
-            }
-
-            m_numberOfuttsPerMinibatch = m_numberOfuttsPerMinibatchForAllEpochs[0];
-
-            m_actualnumberOfuttsPerMinibatch = m_numberOfuttsPerMinibatch;
-            m_sentenceEnd.assign(m_numberOfuttsPerMinibatch, true);
-            m_processedFrame.assign(m_numberOfuttsPerMinibatch, 0);
-            m_toProcess.assign(m_numberOfuttsPerMinibatch,0);
-            m_switchFrame.assign(m_numberOfuttsPerMinibatch,0);
-            m_noData = false;
-
-            string command(readerConfig("action",L"")); //look up in the config for the master command to determine whether we're writing output (inputs only) or training/evaluating (inputs and outputs)
-
-            if (readerConfig.Exists("legacyMode"))
-                RuntimeError("legacy mode has been deprecated\n");
-
-            if (command == "write"){
-                m_trainOrTest = false;
-                PrepareForWriting(readerConfig);
-            }
-            else{
-                m_trainOrTest = true;
-                PrepareForTrainingOrTesting(readerConfig);
-            }
-
-        }
-
-    // Load all input and output data. 
-    // Note that the terms features imply be real-valued quanities and 
-    // labels imply categorical quantities, irrespective of whether they 
-    // are inputs or targets for the network
-    template<class ElemType>
-        void HTKMLFReader<ElemType>::PrepareForTrainingOrTesting(const ConfigParameters& readerConfig)
-        {
-            vector<wstring> scriptpaths;
-            vector<wstring> mlfpaths;
-            vector<vector<wstring>>mlfpathsmulti;
-            size_t firstfilesonly = SIZE_MAX;   // set to a lower value for testing
-            vector<vector<wstring>> infilesmulti;
-            vector<wstring> filelist;
-            size_t numFiles;
-            wstring unigrampath(L"");
-            //wstring statelistpath(L"");
-            size_t randomize = randomizeAuto;
-            size_t iFeat, iLabel;
-            iFeat = iLabel = 0;
-            vector<wstring> statelistpaths;
-            bool framemode = true;
-            vector<size_t> numContextLeft;
-            vector<size_t> numContextRight;
-
-            // for the multi-utterance process
-            m_featuresBufferMultiUtt.assign(m_numberOfuttsPerMinibatch,NULL);
-            m_featuresBufferAllocatedMultiUtt.assign(m_numberOfuttsPerMinibatch,0);
-            m_labelsBufferMultiUtt.assign(m_numberOfuttsPerMinibatch,NULL);
-            m_labelsBufferAllocatedMultiUtt.assign(m_numberOfuttsPerMinibatch,0);
-
-            std::vector<std::wstring> featureNames;
-            std::vector<std::wstring> labelNames;
-            GetDataNamesFromConfig(readerConfig, featureNames, labelNames);
-            if (featureNames.size() + labelNames.size() <= 1)
-            {
-                RuntimeError("network needs at least 1 input and 1 output specified!");
-            }
-
-            //load data for all real-valued inputs (features)
-            foreach_index(i, featureNames)
-            {
-                ConfigParameters thisFeature = readerConfig(featureNames[i]);
-                m_featDims.push_back(thisFeature("dim"));
-                ConfigArray contextWindow = thisFeature("contextWindow", "1");
-                if (contextWindow.size() == 1) // symmetric
-                {
-                    size_t windowFrames = contextWindow[0];
-                    if (windowFrames % 2 == 0 )
-                        RuntimeError("augmentationextent: neighbor expansion of input features to %d not symmetrical", windowFrames);
-                    size_t context = windowFrames / 2;           // extend each side by this
-                    numContextLeft.push_back(context);
-                    numContextRight.push_back(context);
-
-                }
-                else if (contextWindow.size() == 2) // left context, right context
-                {
-                    numContextLeft.push_back(contextWindow[0]);
-                    numContextRight.push_back(contextWindow[1]);
-                }
-                else
-                {
-                    RuntimeError("contextFrames must have 1 or 2 values specified, found %d", contextWindow.size());
-                }
-                // update m_featDims to reflect the total input dimension (featDim x contextWindow), not the native feature dimension
-                // that is what the lower level feature readers expect
-                m_featDims[i] = m_featDims[i] * (1 + numContextLeft[i] + numContextRight[i]); 
-
-                string type = thisFeature("type","Real");
-                if (type=="Real"){
-                    m_nameToTypeMap[featureNames[i]] = InputOutputTypes::real;
-                }
-                else{
-                    RuntimeError("feature type must be Real");
-                }
-
-                m_featureNameToIdMap[featureNames[i]]= iFeat;
-                scriptpaths.push_back(thisFeature("scpFile"));
-                m_featureNameToDimMap[featureNames[i]] = m_featDims[i];
-
-                m_featuresBufferMultiIO.push_back(NULL);
-                m_featuresBufferAllocatedMultiIO.push_back(0);
-
-                iFeat++;            
-            }
-
-            foreach_index(i, labelNames)
-            {
-                ConfigParameters thisLabel = readerConfig(labelNames[i]);
-                if (thisLabel.Exists("labelDim"))
-                    m_labelDims.push_back(thisLabel("labelDim"));
-                else if (thisLabel.Exists("dim"))
-                    m_labelDims.push_back(thisLabel("dim"));
-                else
-                    RuntimeError("labels must specify dim or labelDim");
-
-                string type;
-                if (thisLabel.Exists("labelType"))
-                    type = thisLabel("labelType"); // let's deprecate this eventually and just use "type"...
-                else
-                    type = thisLabel("type","Category"); // outputs should default to category
-
-                if (type=="Category")
-                    m_nameToTypeMap[labelNames[i]] = InputOutputTypes::category;
-                else
-                    RuntimeError("label type must be Category");
-
-                statelistpaths.push_back(thisLabel("labelMappingFile",L""));
-
-                m_labelNameToIdMap[labelNames[i]]=iLabel;
-                m_labelNameToDimMap[labelNames[i]]=m_labelDims[i];
-                mlfpaths.clear();
-                mlfpaths.push_back(thisLabel("mlfFile"));
-                mlfpathsmulti.push_back(mlfpaths);
-
-                m_labelsBufferMultiIO.push_back(NULL);
-                m_labelsBufferAllocatedMultiIO.push_back(0);
-
-                iLabel++;
-
-                wstring labelToTargetMappingFile(thisLabel("labelToTargetMappingFile",L""));
-                if (labelToTargetMappingFile != L"")
-                {
-                    std::vector<std::vector<ElemType>> labelToTargetMap;
-                    m_convertLabelsToTargetsMultiIO.push_back(true);
-                    if (thisLabel.Exists("targetDim"))
-                    {
-                        m_labelNameToDimMap[labelNames[i]]=m_labelDims[i]=thisLabel("targetDim");
-                    }
-                    else
-                        RuntimeError("output must specify targetDim if labelToTargetMappingFile specified!");
-                    size_t targetDim = ReadLabelToTargetMappingFile (labelToTargetMappingFile,statelistpaths[i], labelToTargetMap);    
-                    if (targetDim!=m_labelDims[i])
-                        RuntimeError("mismatch between targetDim and dim found in labelToTargetMappingFile");
-                    m_labelToTargetMapMultiIO.push_back(labelToTargetMap);
-                }
-                else
-                {
-                    m_convertLabelsToTargetsMultiIO.push_back(false);
-                    m_labelToTargetMapMultiIO.push_back(std::vector<std::vector<ElemType>>());
-                }
-            }
-
-            if (iFeat!=scriptpaths.size() || iLabel!=mlfpathsmulti.size())
-                throw std::runtime_error(msra::strfun::strprintf ("# of inputs files vs. # of inputs or # of output files vs # of outputs inconsistent\n"));
-
-            if (readerConfig.Exists("randomize"))
-            {
-                const std::string& randomizeString = readerConfig("randomize");
-                if (randomizeString == "None")
-                {
-                    randomize = randomizeNone;
-                }
-                else if (randomizeString == "Auto")
-                {
-                    randomize = randomizeAuto;
-                }
-                else
-                {
-                    randomize = readerConfig("randomize");
-                }
-            }
-
-            if (readerConfig.Exists("frameMode"))
-            {
-                const std::string& framemodeString = readerConfig("frameMode");
-                if (framemodeString == "false")
-                {
-                    framemode = false;
-                }
-            }
-
-            int verbosity = readerConfig("verbosity","2");
-
-            // determine if we partial minibatches are desired
-            std::string minibatchMode(readerConfig("minibatchMode","Partial"));
-            m_partialMinibatch = !_stricmp(minibatchMode.c_str(),"Partial");
-
-            // get the read method, defaults to "blockRandomize" other option is "rollingWindow"
-            std::string readMethod(readerConfig("readMethod","blockRandomize"));
-
-            if (readMethod == "blockRandomize" && randomize == randomizeNone)
-            {
-                fprintf(stderr, "WARNING: Randomize cannot be set to None when readMethod is set to blockRandomize. Change it Auto");
-                randomize = randomizeAuto;
-            }
-
-            // see if they want to use readAhead
-            m_readAhead = readerConfig("readAhead", "false");
-
-            // read all input files (from multiple inputs)
-            // TO DO: check for consistency (same number of files in each script file)
-            numFiles=0;
-            foreach_index(i,scriptpaths)
-            {
-                filelist.clear();
-                std::wstring scriptpath = scriptpaths[i];
-                fprintf(stderr, "reading script file %S ...", scriptpath.c_str());
-                size_t n = 0;
-                for (msra::files::textreader reader(scriptpath); reader && filelist.size() <= firstfilesonly/*optimization*/; )
-                {
-                    filelist.push_back (reader.wgetline());
-                    n++;
-                }
-
-                fprintf (stderr, " %lu entries\n", n);
-
-                if (i==0)
-                    numFiles=n;
-                else
-                    if (n!=numFiles)
-                        throw std::runtime_error (msra::strfun::strprintf ("number of files in each scriptfile inconsistent (%d vs. %d)", numFiles,n));
-
-                /* 
-                   do "..." expansion if SCP uses relative path names
-                   "..." in the SCP means full path is the same as the SCP file
-                   for example, if scp file is "//aaa/bbb/ccc/ddd.scp"
-                   and contains entry like 
-                   .../file1.feat
-                   .../file2.feat
-                   etc.
-                   the features will be read from
-                //aaa/bbb/ccc/file1.feat
-                //aaa/bbb/ccc/file2.feat
-                etc. 
-                This works well if you store the scp file with the features but 
-                do not want different scp files everytime you move or create new features
-                */
-                wstring scpdircached;
-                for (auto & entry : filelist)
-                    ExpandDotDotDot(entry, scriptpath, scpdircached);
-
-                infilesmulti.push_back(filelist);
-            }
-
-            if (readerConfig.Exists("unigram"))
-                unigrampath = readerConfig("unigram");
-
-            // load a unigram if needed (this is used for MMI training)
-            msra::lm::CSymbolSet unigramsymbols;
-            std::unique_ptr<msra::lm::CMGramLM> unigram;
-            size_t silencewordid = SIZE_MAX;
-            size_t startwordid = SIZE_MAX;
-            size_t endwordid = SIZE_MAX;
-            if (unigrampath != L"")
-            {
-                unigram.reset (new msra::lm::CMGramLM());
-                unigram->read (unigrampath, unigramsymbols, false/*filterVocabulary--false will build the symbol map*/, 1/*maxM--unigram only*/);
-                silencewordid = unigramsymbols["!silence"];     // give this an id (even if not in the LM vocabulary)
-                startwordid = unigramsymbols["<s>"];
-                endwordid = unigramsymbols["</s>"];
-            }
-
-            if (!unigram)
-                fprintf (stderr, "trainlayer: OOV-exclusion code enabled, but no unigram specified to derive the word set from, so you won't get OOV exclusion\n");
-
-            // currently assumes all mlfs will have same root name (key)
-            set<wstring> restrictmlftokeys;     // restrict MLF reader to these files--will make stuff much faster without having to use shortened input files
-            if (infilesmulti[0].size() <= 100)
-            {
-                foreach_index (i, infilesmulti[0])
-                {
-                    msra::asr::htkfeatreader::parsedpath ppath (infilesmulti[0][i]);
-                    const wstring key = regex_replace ((wstring)ppath, wregex (L"\\.[^\\.\\\\/:]*$"), wstring());  // delete extension (or not if none)
-                    restrictmlftokeys.insert (key);
-                }
-            }
-            // get labels
-
-            //if (readerConfig.Exists("statelist"))
-            //    statelistpath = readerConfig("statelist");
-
-            double htktimetoframe = 100000.0;           // default is 10ms 
-            //std::vector<msra::asr::htkmlfreader<msra::asr::htkmlfentry,msra::lattices::lattice::htkmlfwordsequence>> labelsmulti;
-            std::vector<std::map<std::wstring,std::vector<msra::asr::htkmlfentry>>> labelsmulti;
-            //std::vector<std::wstring> pagepath;
-            foreach_index(i, mlfpathsmulti)
-            {
-                msra::asr::htkmlfreader<msra::asr::htkmlfentry,msra::lattices::lattice::htkmlfwordsequence>  
-                    labels(mlfpathsmulti[i], restrictmlftokeys, statelistpaths[i], unigram ? &unigramsymbols : NULL, (map<string,size_t>*) NULL, htktimetoframe);      // label MLF
-                // get the temp file name for the page file
-                labelsmulti.push_back(labels);
-            }
-
-
-            if (!_stricmp(readMethod.c_str(),"blockRandomize"))
-            {
-                // construct all the parameters we don't need, but need to be passed to the constructor...
-                std::pair<std::vector<wstring>,std::vector<wstring>> latticetocs;
-                std::unordered_map<std::string,size_t> modelsymmap;
-                m_lattices = new msra::dbn::latticesource(latticetocs, modelsymmap);
-
-                // now get the frame source. This has better randomization and doesn't create temp files
-                m_frameSource = new msra::dbn::minibatchutterancesourcemulti(infilesmulti, labelsmulti, m_featDims, m_labelDims, numContextLeft, numContextRight, randomize, *m_lattices, m_latticeMap, framemode);
-                m_frameSource->setverbosity(verbosity);
-                //m_frameSource = new msra::dbn::minibatchutterancesource(infilesmulti[0], labelsmulti[0], m_featDims[0], m_labelDims[0], numContextLeft[0], numContextRight[0], randomize, *m_lattices, m_latticeMap, framemode);
-
-            }
-            else if (!_stricmp(readMethod.c_str(),"rollingWindow"))
-            {
-                std::wstring pageFilePath;
-                std::vector<std::wstring> pagePaths;
-                if (readerConfig.Exists("pageFilePath"))
-                {
-                    pageFilePath = readerConfig("pageFilePath");
-
-                    // replace any '/' with '\' for compat with default path
-                    std::replace(pageFilePath.begin(), pageFilePath.end(), '/','\\'); 
-
-                    // verify path exists
-                    DWORD attrib = GetFileAttributes(pageFilePath.c_str());
-                    if (attrib==INVALID_FILE_ATTRIBUTES || !(attrib & FILE_ATTRIBUTE_DIRECTORY))
-                        throw std::runtime_error ("pageFilePath does not exist");                
-                }
-                else  // using default temporary path
-                {
-                    pageFilePath.reserve(MAX_PATH);
-                    GetTempPath(MAX_PATH, &pageFilePath[0]);
-                }
-
-                if (pageFilePath.size()>MAX_PATH-14) // max length of input to GetTempFileName is MAX_PATH-14
-                    throw std::runtime_error (msra::strfun::strprintf ("pageFilePath must be less than %d characters", MAX_PATH-14));
-
-                foreach_index(i, infilesmulti)
-                {
-
-                    wchar_t tempFile[MAX_PATH];
-                    GetTempFileName(pageFilePath.c_str(), L"CNTK", 0, tempFile);
-                    pagePaths.push_back(tempFile);
-
-                }
-
-                const bool mayhavenoframe=false;
-                int addEnergy = 0;
-
-                //m_frameSourceMultiIO = new msra::dbn::minibatchframesourcemulti(infilesmulti, labelsmulti, m_featDims, m_labelDims, randomize, pagepath, mayhavenoframe, addEnergy);
-                //m_frameSourceMultiIO->setverbosity(verbosity);
-                m_frameSource = new msra::dbn::minibatchframesourcemulti(infilesmulti, labelsmulti, m_featDims, m_labelDims, numContextLeft, numContextRight, randomize, pagePaths, mayhavenoframe, addEnergy);
-                m_frameSource->setverbosity(verbosity);
-            }
-            else
-            {
-                RuntimeError("readMethod must be rollingWindow or blockRandomize");
-            }
-
-        }
-
-    // Load all input and output data. 
-    // Note that the terms features imply be real-valued quanities and 
-    // labels imply categorical quantities, irrespective of whether they 
-    // are inputs or targets for the network
-    template<class ElemType>
-        void HTKMLFReader<ElemType>::PrepareForWriting(const ConfigParameters& readerConfig)
-        {
-            vector<wstring> scriptpaths;
-            vector<wstring> filelist;
-            size_t numFiles;
-            size_t firstfilesonly = SIZE_MAX;   // set to a lower value for testing
-            size_t evalchunksize = 2048;
-            vector<size_t> realDims;
-            size_t iFeat = 0;
-            vector<size_t> numContextLeft;
-            vector<size_t> numContextRight;
-
-            std::vector<std::wstring> featureNames;
-            std::vector<std::wstring> labelNames;
-            GetDataNamesFromConfig(readerConfig, featureNames, labelNames);
-
-            foreach_index(i, featureNames)
-            {
-                ConfigParameters thisFeature = readerConfig(featureNames[i]);
-                realDims.push_back(thisFeature("dim"));
-
-                ConfigArray contextWindow = thisFeature("contextWindow", "1");
-                if (contextWindow.size() == 1) // symmetric
-                {
-                    size_t windowFrames = contextWindow[0];
-                    if (windowFrames % 2 == 0)
-                        RuntimeError("augmentationextent: neighbor expansion of input features to %d not symmetrical", windowFrames);
-                    size_t context = windowFrames / 2;           // extend each side by this
-                    numContextLeft.push_back(context);
-                    numContextRight.push_back(context);
-
-                }
-                else if (contextWindow.size() == 2) // left context, right context
-                {
-                    numContextLeft.push_back(contextWindow[0]);
-                    numContextRight.push_back(contextWindow[1]);
-                }
-                else
-                {
-                    RuntimeError("contextFrames must have 1 or 2 values specified, found %d", contextWindow.size());
-                }
-                // update m_featDims to reflect the total input dimension (featDim x contextWindow), not the native feature dimension
-                // that is what the lower level feature readers expect
-                realDims[i] = realDims[i] * (1 + numContextLeft[i] + numContextRight[i]);
-
-                string type = thisFeature("type","Real");
-                if (type=="Real"){
-                    m_nameToTypeMap[featureNames[i]] = InputOutputTypes::real;
-                }
-                else{
-                    RuntimeError("feature type must be Real");
-                }
-
-                m_featureNameToIdMap[featureNames[i]]= iFeat;
-                scriptpaths.push_back(thisFeature("scpFile"));
-                m_featureNameToDimMap[featureNames[i]] = realDims[i];
-
-                m_featuresBufferMultiIO.push_back(NULL);
-                m_featuresBufferAllocatedMultiIO.push_back(0);
-                iFeat++;
-            }
-
-            if (labelNames.size()>0)
-                RuntimeError("writer mode does not support labels as inputs, only features");
-
-            numFiles=0;
-            foreach_index(i,scriptpaths)
-            {
-                filelist.clear();
-                std::wstring scriptpath = scriptpaths[i];
-                fprintf(stderr, "reading script file %S ...", scriptpath.c_str());
-                size_t n = 0;
-                for (msra::files::textreader reader(scriptpath); reader && filelist.size() <= firstfilesonly/*optimization*/; )
-                {
-                    filelist.push_back (reader.wgetline());
-                    n++;
-                }
-
-                fprintf (stderr, " %d entries\n", n);
-
-                if (i==0)
-                    numFiles=n;
-                else
-                    if (n!=numFiles)
-                        throw std::runtime_error (msra::strfun::strprintf ("HTKMLFReader::InitEvalReader: number of files in each scriptfile inconsistent (%d vs. %d)", numFiles,n));
-
-                m_inputFilesMultiIO.push_back(filelist);
-            }
-
-            m_fileEvalSource = new msra::dbn::FileEvalSource(realDims, numContextLeft, numContextRight, evalchunksize);
-        }
-
-
-
-    // destructor - virtual so it gets called properly 
-    template<class ElemType>
-        HTKMLFReader<ElemType>::~HTKMLFReader()
-        {
-            delete m_mbiter;
-            delete m_readAheadSource;
-            delete m_frameSource;
-            delete m_lattices;
-
-            if (!m_featuresBufferMultiIO.empty())
-            {
-                if ( m_featuresBufferMultiIO[0] != NULL)
-                {
-                    foreach_index(i, m_featuresBufferMultiIO)
-                    {
-                        delete[] m_featuresBufferMultiIO[i];
-                        m_featuresBufferMultiIO[i] = NULL;
-                    }
-                }
-            }
-            if (!m_labelsBufferMultiIO.empty())
-            {
-                if (m_labelsBufferMultiIO[0] != NULL)
-                {
-                    foreach_index(i, m_labelsBufferMultiIO)
-                    {
-                        delete[] m_labelsBufferMultiIO[i];
-                        m_labelsBufferMultiIO[i] = NULL;
-                    }
-                }
-            }
-            if (/*m_numberOfuttsPerMinibatch > 1 && */m_truncated)
-            {
-                for (size_t i = 0; i < m_numberOfuttsPerMinibatch; i ++)
-                {
-                    if (m_featuresBufferMultiUtt[i] != NULL)
-                    {
-                        delete[] m_featuresBufferMultiUtt[i];
-                        m_featuresBufferMultiUtt[i] = NULL;
-                    }
-                    if (m_labelsBufferMultiUtt[i] != NULL)
-                    {
-                        delete[] m_labelsBufferMultiUtt[i];
-                        m_labelsBufferMultiUtt[i] = NULL;
-                    }
-
-                }
-            }        
-        }
-
-    //StartMinibatchLoop - Startup a minibatch loop 
-    // mbSize - [in] size of the minibatch (number of frames, etc.)
-    // epoch - [in] epoch number for this loop
-    // requestedEpochSamples - [in] number of samples to randomize, defaults to requestDataSize which uses the number of samples there are in the dataset
-    template<class ElemType>
-        void HTKMLFReader<ElemType>::StartMinibatchLoop(size_t mbSize, size_t epoch, size_t requestedEpochSamples)
-        {
-            m_mbSize = mbSize;
-
-            m_numberOfuttsPerMinibatch = m_numberOfuttsPerMinibatchForAllEpochs[epoch];
-
-            m_actualnumberOfuttsPerMinibatch = m_numberOfuttsPerMinibatch;
-            m_sentenceEnd.assign(m_numberOfuttsPerMinibatch, true);
-            m_processedFrame.assign(m_numberOfuttsPerMinibatch, 0);
-            m_toProcess.assign(m_numberOfuttsPerMinibatch, 0);
-            m_switchFrame.assign(m_numberOfuttsPerMinibatch, 0);
-
-            if (m_trainOrTest)
-            {
-                StartMinibatchLoopToTrainOrTest(mbSize,epoch,requestedEpochSamples);
-            }
-            else
-            {
-                StartMinibatchLoopToWrite(mbSize,epoch,requestedEpochSamples);    
-            }
-            m_checkDictionaryKeys=true;
-        }
-
-    template<class ElemType>
-        void HTKMLFReader<ElemType>::StartMinibatchLoopToTrainOrTest(size_t mbSize, size_t epoch, size_t requestedEpochSamples)
-        {
-            size_t datapasses=1;
-            //size_t totalFrames = m_frameSource->totalframes();
-            size_t totalFrames;
-            totalFrames = m_frameSource->totalframes();
-
-            size_t extraFrames = totalFrames%mbSize;
-            size_t minibatches = totalFrames/mbSize;
-
-            // if we are allowing partial minibatches, do nothing, and let it go through
-            if (!m_partialMinibatch)
-            {
-                // we don't want any partial frames, so round total frames to be an even multiple of our mbSize
-                if (totalFrames > mbSize)
-                    totalFrames -= extraFrames;
-
-                if (requestedEpochSamples == requestDataSize)
-                {
-                    requestedEpochSamples = totalFrames;
-                }
-                else if (minibatches > 0)   // if we have any full minibatches
-                {
-                    // since we skip the extraFrames, we need to add them to the total to get the actual number of frames requested
-                    size_t sweeps = (requestedEpochSamples-1)/totalFrames; // want the number of sweeps we will skip the extra, so subtract 1 and divide
-                    requestedEpochSamples += extraFrames*sweeps;
-                }
-            }
-            else if (requestedEpochSamples == requestDataSize)
-            {
-                requestedEpochSamples = totalFrames;
-            }
-
-            // delete the old one first (in case called more than once)
-            delete m_mbiter;
-            msra::dbn::minibatchsource* source = m_frameSource;
-            if (m_readAhead)
-            {
-                if (m_readAheadSource == NULL)
-                {
-                    m_readAheadSource = new msra::dbn::minibatchreadaheadsource (*source, requestedEpochSamples);
-                }
-                else if (m_readAheadSource->epochsize() != requestedEpochSamples)
-                {
-                    delete m_readAheadSource;
-                    m_readAheadSource = new msra::dbn::minibatchreadaheadsource (*source, requestedEpochSamples);
-                }
-                source = m_readAheadSource;
-            }
-            m_mbiter = new msra::dbn::minibatchiterator(*source, epoch, requestedEpochSamples, mbSize, datapasses);
-            if (!m_featuresBufferMultiIO.empty())
-            {
-                if (m_featuresBufferMultiIO[0]!=NULL) // check first feature, if it isn't NULL, safe to assume all are not NULL? 
-                {
-                    foreach_index(i, m_featuresBufferMultiIO)
-                    {
-                        delete[] m_featuresBufferMultiIO[i];
-                        m_featuresBufferMultiIO[i]=NULL;
-                        m_featuresBufferAllocatedMultiIO[i]=0;
-                    }
-                }
-            }
-            if (!m_labelsBufferMultiIO.empty())
-            {
-                if (m_labelsBufferMultiIO[0]!=NULL)
-                {
-                    foreach_index(i, m_labelsBufferMultiIO)
-                    {
-                        delete[] m_labelsBufferMultiIO[i];
-                        m_labelsBufferMultiIO[i]=NULL;
-                        m_labelsBufferAllocatedMultiIO[i]=0;
-                    }
-                }
-            }
-            if (m_numberOfuttsPerMinibatch && m_truncated == true)
-            {
-                m_noData = false;
-                m_featuresStartIndexMultiUtt.assign(m_featuresBufferMultiIO.size()*m_numberOfuttsPerMinibatch,0);
-                m_labelsStartIndexMultiUtt.assign(m_labelsBufferMultiIO.size()*m_numberOfuttsPerMinibatch,0);
-                for (size_t u = 0; u < m_numberOfuttsPerMinibatch; u ++)
-                {
-                    if (m_featuresBufferMultiUtt[u] != NULL)
-                    {
-                        delete[] m_featuresBufferMultiUtt[u];
-                        m_featuresBufferMultiUtt[u] = NULL;
-                        m_featuresBufferAllocatedMultiUtt[u] = 0;
-                    }
-                    if (m_labelsBufferMultiUtt[u] != NULL)
-                    {
-                        delete[] m_labelsBufferMultiUtt[u];
-                        m_labelsBufferMultiUtt[u] = NULL;
-                        m_labelsBufferAllocatedMultiUtt[u] = 0;
-                    }
-                    ReNewBufferForMultiIO(u);
-                }    
-            }
-        }
-
-    template<class ElemType>
-        void HTKMLFReader<ElemType>::StartMinibatchLoopToWrite(size_t mbSize, size_t /*epoch*/, size_t /*requestedEpochSamples*/)
-        {
-            m_fileEvalSource->Reset();
-            m_fileEvalSource->SetMinibatchSize(mbSize);
-            //m_chunkEvalSourceMultiIO->reset();
-            m_inputFileIndex=0;
-
-            if (m_featuresBufferMultiIO[0]!=NULL) // check first feature, if it isn't NULL, safe to assume all are not NULL? 
-            {
-                foreach_index(i, m_featuresBufferMultiIO)
-                {
-                    delete[] m_featuresBufferMultiIO[i];
-                    m_featuresBufferMultiIO[i]=NULL;
-                    m_featuresBufferAllocatedMultiIO[i]=0;
-                }
-            }
-
-        }
-
-    // GetMinibatch - Get the next minibatch (features and labels)
-    // matrices - [in] a map with named matrix types (i.e. 'features', 'labels') mapped to the corresponing matrix, 
-    //             [out] each matrix resized if necessary containing data. 
-    // returns - true if there are more minibatches, false if no more minibatchs remain
-    template<class ElemType>
-        bool HTKMLFReader<ElemType>::GetMinibatch(std::map<std::wstring, Matrix<ElemType>*>& matrices)
-        {
-            if (m_trainOrTest)
-            {
-                return GetMinibatchToTrainOrTest(matrices);
-            }
-            else
-            {
-                return GetMinibatchToWrite(matrices);
-            }
-        }
-
-    template<class ElemType>
-        bool HTKMLFReader<ElemType>::GetMinibatchToTrainOrTest(std::map<std::wstring, Matrix<ElemType>*>& matrices)
-        {
-            size_t id;
-            size_t dim;
-            bool skip = false;
-
-            // on first minibatch, make sure we can supply data for requested nodes
-            std::map<std::wstring,size_t>::iterator iter;
-            if     (m_checkDictionaryKeys)
-            {
-                for (auto iter=matrices.begin();iter!=matrices.end();iter++)
-                {
-                    if (m_nameToTypeMap.find(iter->first)==m_nameToTypeMap.end())
-                        throw std::runtime_error(msra::strfun::strprintf("minibatch requested for input node %ws not found in reader - cannot generate input\n",iter->first.c_str()));
-
-                }
-                m_checkDictionaryKeys=false;
-            }
-
-            do 
-            {
-                if (m_truncated == false)
-                {
-                    if (!(*m_mbiter))
-                        return false;
-
-<<<<<<< HEAD
-            // now, access all features and and labels by iterating over map of "matrices"
-			bool first = true;
-            std::map<std::wstring, Matrix<ElemType>*>::iterator iter;
-            for (iter = matrices.begin();iter!=matrices.end(); iter++)
-            {
-                // dereference matrix that corresponds to key (input/output name) and 
-                // populate based on whether its a feature or a label
-                Matrix<ElemType>& data = *matrices[iter->first]; // can be features or labels
-
-                if (m_nameToTypeMap[iter->first] == InputOutputTypes::real)
-                {
-
-                    id = m_featureNameToIdMap[iter->first];
-                    dim = m_featureNameToDimMap[iter->first];
-                    const msra::dbn::matrixstripe feat = m_mbiter->frames(id);
-                    const size_t actualmbsize = feat.cols();   // it may still return less if at end of sweep TODO: this check probably only needs to happen once
-					if (first)
-					{
-						m_sentenceBegin.Resize((size_t)1, (size_t)feat.cols());
-						m_minibatchPackingFlag.resize(feat.cols());
-
-						m_sentenceBegin.SetValue((ElemType) SENTENCE_MIDDLE);
-						m_sentenceBegin.SetValue(0, 0, (ElemType) SENTENCE_BEGIN);
-
-                        std::fill(m_minibatchPackingFlag.begin(), m_minibatchPackingFlag.end(), MinibatchPackingFlag::None);
-                        m_minibatchPackingFlag[0] = MinibatchPackingFlag::UtteranceStart;
-						first = false;
-					}
-
-                    assert (actualmbsize == m_mbiter->currentmbframes());
-                    skip = (!m_partialMinibatch && m_mbiter->requestedframes() != actualmbsize && m_frameSource->totalframes() > actualmbsize);
-
-                    // check to see if we got the number of frames we requested
-                    if (!skip)
-=======
-                    // now, access all features and and labels by iterating over map of "matrices"
-                    std::map<std::wstring, Matrix<ElemType>*>::iterator iter;
-                    for (iter = matrices.begin();iter!=matrices.end(); iter++)
->>>>>>> 3aab1d26
-                    {
-                        // dereference matrix that corresponds to key (input/output name) and 
-                        // populate based on whether its a feature or a label
-                        Matrix<ElemType>& data = *matrices[iter->first]; // can be features or labels
-
-                        if (m_nameToTypeMap[iter->first] == InputOutputTypes::real)
-                        {
-
-                            id = m_featureNameToIdMap[iter->first];
-                            dim = m_featureNameToDimMap[iter->first];
-                            const msra::dbn::matrixstripe feat = m_mbiter->frames(id);
-                            const size_t actualmbsize = feat.cols();   // it may still return less if at end of sweep TODO: this check probably only needs to happen once
-                            assert (actualmbsize == m_mbiter->currentmbframes());
-                            skip = (!m_partialMinibatch && m_mbiter->requestedframes() != actualmbsize && m_frameSource->totalframes() > actualmbsize);
-
-<<<<<<< HEAD
-
-                        if (m_convertLabelsToTargetsMultiIO[id])
-                        {
-                            size_t labelDim = m_labelToTargetMapMultiIO[id].size();
-                            for (int i = 0; i < uids.size(); i++)
-                            {
-                                assert(uids[i] < labelDim); labelDim;
-                                size_t labelId = uids[i];
-                                for (int j = 0; j < dim; j++)
-                                {
-                                    m_labelsBufferMultiIO[id][i*dim + j] = m_labelToTargetMapMultiIO[id][labelId][j];
-                                }
-                            }
-                        }
-                        else
-                        {
-                            // loop through the columns and set one value to 1
-                            // in the future we want to use a sparse matrix here
-                            for (int i = 0; i < uids.size(); i++)
-                            {
-                                assert(uids[i] < dim);
-                                //labels(uids[i], i) = (ElemType)1;
-                                m_labelsBufferMultiIO[id][i*dim+uids[i]]=(ElemType)1;
-                            }
-                        }
-
-
-                        data.SetValue(dim,uids.size(),m_labelsBufferMultiIO[id],matrixFlagNormal);
-                    }
-                }
-                else{
-                    //default:
-                    throw runtime_error(msra::strfun::strprintf("GetMinibatchMultiIO:: unknown InputOutputType for %S\n",(iter->first).c_str()));
-                }
-
-            }
-            // advance to the next minibatch
-            (*m_mbiter)++;
-            }
-            else
-            {
-                if (m_noData)
-                {
-                    bool endEpoch = true;
-                    for (size_t i = 0; i < m_numberOfuttsPerMinibatch; i++)
-                    {
-                        if (m_processedFrame[i] != m_toProcess[i])
-                        {
-                            endEpoch = false;
-                        }
-                    }
-                    if(endEpoch)
-                    {
-                        return false;
-                    }
-                }
-                size_t numOfFea = m_featuresBufferMultiIO.size();
-                size_t numOfLabel = m_labelsBufferMultiIO.size();
-
-				m_sentenceBegin.Resize(m_numberOfuttsPerMinibatch, m_mbSize);
-				m_minibatchPackingFlag.resize(m_mbSize);
-
-                //mtSentenceBegin.SetValue((ElemType) SENTENCE_MIDDLE);
-                for (size_t i = 0; i < m_numberOfuttsPerMinibatch; i++)
-                {
-                    for (size_t j = 0; j < m_mbSize; j++)
-                    {
-                        m_sentenceBegin.SetValue(i,j,(ElemType) SENTENCE_MIDDLE);
-                    }
-                }
-                std::fill(m_minibatchPackingFlag.begin(), m_minibatchPackingFlag.end(), MinibatchPackingFlag::None);
-
-                vector<size_t> actualmbsize;
-                actualmbsize.assign(m_numberOfuttsPerMinibatch,0);
-                for (size_t i = 0; i < m_numberOfuttsPerMinibatch; i++)
-                {
-                    size_t startFr = m_processedFrame[i];
-                    size_t endFr = 0;
-                    if ((m_processedFrame[i] + m_mbSize) < m_toProcess[i])
-                    {
-                        if(m_processedFrame[i] > 0)
-                        {
-                            m_sentenceEnd[i] = false;
-                            m_switchFrame[i] = m_mbSize+1;
-                        }
-                        else
-                        {
-                            m_switchFrame[i] = 0;
-                            m_sentenceEnd[i] = true;
-							m_sentenceBegin.SetValue(i, 0, (ElemType)SENTENCE_BEGIN);
-                            m_minibatchPackingFlag[0] = MinibatchPackingFlag::UtteranceStart;
-                        }
-                        actualmbsize[i] = m_mbSize;
-                        endFr = startFr + actualmbsize[i];
-                        std::map<std::wstring, Matrix<ElemType>*>::iterator iter;
-                        for (iter = matrices.begin();iter!=matrices.end(); iter++)
-                        {
-                            // dereference matrix that corresponds to key (input/output name) and 
-                            // populate based on whether its a feature or a label
-                            //Matrix<ElemType>& data = *matrices[iter->first]; // can be features or labels
-
-                            if (m_nameToTypeMap[iter->first] == InputOutputTypes::real)
-=======
-                            // check to see if we got the number of frames we requested
-                            if (!skip)
->>>>>>> 3aab1d26
-                            {
-                                // copy the features over to our array type
-                                assert(feat.rows()==dim); // check feature dimension matches what's expected
-
-                                if (m_featuresBufferMultiIO[id]==NULL)
-                                {
-                                    m_featuresBufferMultiIO[id] = new ElemType[feat.rows()*feat.cols()];
-                                    m_featuresBufferAllocatedMultiIO[id] = feat.rows()*feat.cols();
-                                }
-                                else if (m_featuresBufferAllocatedMultiIO[id]<feat.rows()*feat.cols()) //buffer size changed. can be partial minibatch
-                                {
-                                    delete[] m_featuresBufferMultiIO[id];
-                                    m_featuresBufferMultiIO[id] = new ElemType[feat.rows()*feat.cols()];
-                                    m_featuresBufferAllocatedMultiIO[id] = feat.rows()*feat.cols();
-                                }
-                                // shouldn't need this since we fill up the entire buffer below
-                                //memset(m_featuresBufferMultiIO[id],0,sizeof(ElemType)*feat.rows()*feat.cols());
-
-                                if (sizeof(ElemType) == sizeof(float))
-                                {
-                                    for (int j=0; j < feat.cols(); j++) // column major, so iterate columns
-                                    {
-                                        // copy over the entire column at once, need to do this because SSEMatrix may have gaps at the end of the columns
-                                        memcpy_s(&m_featuresBufferMultiIO[id][j*feat.rows()],sizeof(ElemType)*feat.rows(),&feat(0,j),sizeof(ElemType)*feat.rows());
-                                    }
-                                }
-                                else
-                                {
-                                    for (int j=0; j < feat.cols(); j++) // column major, so iterate columns in outside loop
-                                    {
-                                        for (int i = 0; i < feat.rows(); i++)
-                                        {
-                                            m_featuresBufferMultiIO[id][j*feat.rows()+i] = feat(i,j);
-                                        }
-                                    }
-                                }
-                                data.SetValue(feat.rows(), feat.cols(), m_featuresBufferMultiIO[id],matrixFlagNormal);
-                            }
-                        }
-                        else if (m_nameToTypeMap[iter->first] == InputOutputTypes::category)
-                        {
-                            id = m_labelNameToIdMap[iter->first];
-                            dim = m_labelNameToDimMap[iter->first];
-                            const vector<size_t> & uids = m_mbiter->labels(id);
-
-                            // need skip logic here too in case labels are first in map not features
-                            const size_t actualmbsize = uids.size();   // it may still return less if at end of sweep TODO: this check probably only needs to happen once
-                            assert (actualmbsize == m_mbiter->currentmbframes());
-                            skip = (!m_partialMinibatch && m_mbiter->requestedframes() != actualmbsize && m_frameSource->totalframes() > actualmbsize);
-
-                            if (!skip)
-                            {
-                                // copy the labels over to array type
-                                //data.Resize(udims[id], uids.size());
-                                //data.SetValue((ElemType)0);
-
-                                // loop through the columns and set one value to 1
-                                // in the future we want to use a sparse matrix here
-                                //for (int i = 0; i < uids.size(); i++)
-                                //{
-                                //    assert(uids[i] <udims[id]);
-                                //    data(uids[i], i) = (ElemType)1;
-                                //}
-
-                                if (m_labelsBufferMultiIO[id]==NULL)
-                                {
-                                    m_labelsBufferMultiIO[id] = new ElemType[dim*uids.size()];
-                                    m_labelsBufferAllocatedMultiIO[id] = dim*uids.size();
-                                }
-                                else if (m_labelsBufferAllocatedMultiIO[id]<dim*uids.size())
-                                {
-                                    delete[] m_labelsBufferMultiIO[id];
-                                    m_labelsBufferMultiIO[id] = new ElemType[dim*uids.size()];
-                                    m_labelsBufferAllocatedMultiIO[id] = dim*uids.size();
-                                }
-                                memset(m_labelsBufferMultiIO[id],0,sizeof(ElemType)*dim*uids.size());                
-
-
-                                if (m_convertLabelsToTargetsMultiIO[id])
-                                {
-                                    size_t labelDim = m_labelToTargetMapMultiIO[id].size();
-                                    for (int i = 0; i < uids.size(); i++)
-                                    {
-                                        assert(uids[i] < labelDim); labelDim;
-                                        size_t labelId = uids[i];
-                                        for (int j = 0; j < dim; j++)
-                                        {
-                                            m_labelsBufferMultiIO[id][i*dim + j] = m_labelToTargetMapMultiIO[id][labelId][j];
-                                        }
-                                    }
-                                }
-                                else
-                                {
-                                    // loop through the columns and set one value to 1
-                                    // in the future we want to use a sparse matrix here
-                                    for (int i = 0; i < uids.size(); i++)
-                                    {
-                                        assert(uids[i] < dim);
-                                        //labels(uids[i], i) = (ElemType)1;
-                                        m_labelsBufferMultiIO[id][i*dim+uids[i]]=(ElemType)1;
-                                    }
-                                }
-
-
-                                data.SetValue(dim,uids.size(),m_labelsBufferMultiIO[id],matrixFlagNormal);
-                            }
-                        }
-                        else{
-                            //default:
-                            throw runtime_error(msra::strfun::strprintf("GetMinibatchMultiIO:: unknown InputOutputType for %S\n",(iter->first).c_str()));
-                        }
-
-                    }
-                    // advance to the next minibatch
-                    (*m_mbiter)++;
-                }
-                else
-                {
-                    if (m_noData)
-                    {
-                        bool endEpoch = true;
-                        for (size_t i = 0; i < m_numberOfuttsPerMinibatch; i++)
-                        {
-<<<<<<< HEAD
-                            // dereference matrix that corresponds to key (input/output name) and 
-                            // populate based on whether its a feature or a label
-                            //Matrix<ElemType>& data =*matrices[iter->first]; // can be features or labels
-
-                            if (m_nameToTypeMap[iter->first] == InputOutputTypes::real)
-=======
-                            if (m_processedFrame[i] != m_toProcess[i])
-                            {
-                                endEpoch = false;
-                            }
-                        }
-                        if(endEpoch)
-                        {
-                            return false;
-                        }
-                    }
-                    size_t numOfFea = m_featuresBufferMultiIO.size();
-                    size_t numOfLabel = m_labelsBufferMultiIO.size();
-                    vector<size_t> actualmbsize;
-                    actualmbsize.assign(m_numberOfuttsPerMinibatch,0);
-                    for (size_t i = 0; i < m_numberOfuttsPerMinibatch; i++)
-                    {
-                        size_t startFr = m_processedFrame[i];
-                        size_t endFr = 0;
-                        if ((m_processedFrame[i] + m_mbSize) < m_toProcess[i])
-                        {
-                            if(m_processedFrame[i] > 0)
-                            {
-                                m_sentenceEnd[i] = false;
-                                m_switchFrame[i] = m_mbSize+1;
-                            }
-                            else
->>>>>>> 3aab1d26
-                            {
-                                m_switchFrame[i] = 0;
-                                m_sentenceEnd[i] = true;
-                            }
-                            actualmbsize[i] = m_mbSize;
-                            endFr = startFr + actualmbsize[i];
-                            std::map<std::wstring, Matrix<ElemType>*>::iterator iter;
-                            for (iter = matrices.begin();iter!=matrices.end(); iter++)
-                            {
-                                // dereference matrix that corresponds to key (input/output name) and 
-                                // populate based on whether its a feature or a label
-                                //Matrix<ElemType>& data =
-                                *matrices[iter->first]; // can be features or labels
-
-                                if (m_nameToTypeMap[iter->first] == InputOutputTypes::real)
-                                {
-                                    id = m_featureNameToIdMap[iter->first];
-                                    dim = m_featureNameToDimMap[iter->first];
-
-                                    if (m_featuresBufferMultiIO[id]==NULL)
-                                    {
-                                        m_featuresBufferMultiIO[id] = new ElemType[dim*m_mbSize*m_numberOfuttsPerMinibatch];
-                                        m_featuresBufferAllocatedMultiIO[id] = dim*m_mbSize*m_numberOfuttsPerMinibatch;
-                                    }
-                                    else if (m_featuresBufferAllocatedMultiIO[id]<dim*m_mbSize*m_numberOfuttsPerMinibatch) //buffer size changed. can be partial minibatch
-                                    {
-                                        delete[] m_featuresBufferMultiIO[id];
-                                        m_featuresBufferMultiIO[id] = new ElemType[dim*m_mbSize*m_numberOfuttsPerMinibatch];
-                                        m_featuresBufferAllocatedMultiIO[id] = dim*m_mbSize*m_numberOfuttsPerMinibatch;
-                                    }
-                                    // shouldn't need this since we fill up the entire buffer below
-                                    //memset(m_featuresBufferMultiIO[id],0,sizeof(ElemType)*feat.rows()*feat.cols());
-
-                                    if (sizeof(ElemType) == sizeof(float))
-                                    {
-                                        for (size_t j = startFr,k = 0; j < endFr; j++,k++) // column major, so iterate columns
-                                        {
-                                            // copy over the entire column at once, need to do this because SSEMatrix may have gaps at the end of the columns
-                                            memcpy_s(&m_featuresBufferMultiIO[id][(k*m_numberOfuttsPerMinibatch+i)*dim],sizeof(ElemType)*dim,&m_featuresBufferMultiUtt[i][j*dim+m_featuresStartIndexMultiUtt[id+i*numOfFea]],sizeof(ElemType)*dim);
-                                        }
-                                    }
-                                    else
-                                    {
-                                        for (size_t j=startFr,k=0; j < endFr; j++,k++) // column major, so iterate columns in outside loop
-                                        {
-                                            for (int d = 0; d < dim; d++)
-                                            {
-                                                m_featuresBufferMultiIO[id][(k*m_numberOfuttsPerMinibatch+i)*dim+d] = m_featuresBufferMultiUtt[i][j*dim+d+m_featuresStartIndexMultiUtt[id+i*numOfFea]];
-                                            }
-                                        }
-                                    }
-                                }
-                                else if (m_nameToTypeMap[iter->first] == InputOutputTypes::category)
-                                {
-                                    id = m_labelNameToIdMap[iter->first];
-                                    dim = m_labelNameToDimMap[iter->first];
-                                    if (m_labelsBufferMultiIO[id]==NULL)
-                                    {
-                                        m_labelsBufferMultiIO[id] = new ElemType[dim*m_mbSize*m_numberOfuttsPerMinibatch];
-                                        m_labelsBufferAllocatedMultiIO[id] = dim*m_mbSize*m_numberOfuttsPerMinibatch;
-                                    }
-                                    else if (m_labelsBufferAllocatedMultiIO[id]<dim*m_mbSize*m_numberOfuttsPerMinibatch)
-                                    {
-                                        delete[] m_labelsBufferMultiIO[id];
-                                        m_labelsBufferMultiIO[id] = new ElemType[dim*m_mbSize*m_numberOfuttsPerMinibatch];
-                                        m_labelsBufferAllocatedMultiIO[id] = dim*m_mbSize*m_numberOfuttsPerMinibatch;
-                                    }
-
-                                    for (size_t j = startFr,k=0; j < endFr; j++,k++)
-                                    {
-                                        for (int d = 0; d < dim; d++)
-                                        {
-                                            m_labelsBufferMultiIO[id][(k*m_numberOfuttsPerMinibatch+i)*dim + d] = m_labelsBufferMultiUtt[i][j*dim+d+m_labelsStartIndexMultiUtt[id+i*numOfLabel]];
-                                        }
-                                    }
-                                }
-                            }
-                            m_processedFrame[i] += m_mbSize;
-                        }
-<<<<<<< HEAD
-                        m_processedFrame[i] += (endFr-startFr);
-                        m_switchFrame[i] = actualmbsize[i];
-						if (actualmbsize[i] < m_mbSize)
-						{
-							m_sentenceBegin.SetValue(i, actualmbsize[i], (ElemType)SENTENCE_BEGIN);
-                            m_minibatchPackingFlag[actualmbsize[i]] = m_minibatchPackingFlag[actualmbsize[i]] | MinibatchPackingFlag::UtteranceStart;
-						}
-                        startFr = m_switchFrame[i];
-                        endFr = m_mbSize;
-                        bool reNewSucc = ReNewBufferForMultiIO(i);
-                        for (iter = matrices.begin();iter!=matrices.end(); iter++)
-                        {
-                            // dereference matrix that corresponds to key (input/output name) and 
-                            // populate based on whether its a feature or a label
-                            //Matrix<ElemType>& data = *matrices[iter->first]; // can be features or labels
-=======
-                        else
-                        {
-                            actualmbsize[i] = m_toProcess[i] - m_processedFrame[i];
-                            endFr = startFr + actualmbsize[i];
->>>>>>> 3aab1d26
-
-                            std::map<std::wstring, Matrix<ElemType>*>::iterator iter;
-                            for (iter = matrices.begin();iter!=matrices.end(); iter++)
-                            {
-                                // dereference matrix that corresponds to key (input/output name) and 
-                                // populate based on whether its a feature or a label
-                                //Matrix<ElemType>& data =
-                                *matrices[iter->first]; // can be features or labels
-
-                                if (m_nameToTypeMap[iter->first] == InputOutputTypes::real)
-                                {
-                                    id = m_featureNameToIdMap[iter->first];
-                                    dim = m_featureNameToDimMap[iter->first];
-
-                                    if (m_featuresBufferMultiIO[id]==NULL)
-                                    {
-                                        m_featuresBufferMultiIO[id] = new ElemType[dim*m_mbSize*m_numberOfuttsPerMinibatch];
-                                        m_featuresBufferAllocatedMultiIO[id] = dim*m_mbSize*m_numberOfuttsPerMinibatch;
-                                    }
-                                    else if (m_featuresBufferAllocatedMultiIO[id]<dim*m_mbSize*m_numberOfuttsPerMinibatch) //buffer size changed. can be partial minibatch
-                                    {
-                                        delete[] m_featuresBufferMultiIO[id];
-                                        m_featuresBufferMultiIO[id] = new ElemType[dim*m_mbSize*m_numberOfuttsPerMinibatch];
-                                        m_featuresBufferAllocatedMultiIO[id] = dim*m_mbSize*m_numberOfuttsPerMinibatch;
-                                    }
-                                    if (sizeof(ElemType) == sizeof(float))
-                                    {
-                                        for (size_t j = startFr,k = 0; j < endFr; j++,k++) // column major, so iterate columns
-                                        {
-                                            // copy over the entire column at once, need to do this because SSEMatrix may have gaps at the end of the columns
-                                            memcpy_s(&m_featuresBufferMultiIO[id][(k*m_numberOfuttsPerMinibatch+i)*dim],sizeof(ElemType)*dim,&m_featuresBufferMultiUtt[i][j*dim+m_featuresStartIndexMultiUtt[id+i*numOfFea]],sizeof(ElemType)*dim);
-                                        }
-                                    }
-                                    else
-                                    {
-                                        for (size_t j=startFr,k=0; j < endFr; j++,k++) // column major, so iterate columns in outside loop
-                                        {
-                                            for (int d = 0; d < dim; d++)
-                                            {
-                                                m_featuresBufferMultiIO[id][(k*m_numberOfuttsPerMinibatch+i)*dim+d] = m_featuresBufferMultiUtt[i][j*dim+d+m_featuresStartIndexMultiUtt[id+i*numOfFea]];
-                                            }
-                                        }
-                                    }
-                                }
-                                else if (m_nameToTypeMap[iter->first] == InputOutputTypes::category)
-                                {
-                                    id = m_labelNameToIdMap[iter->first];
-                                    dim = m_labelNameToDimMap[iter->first];
-                                    if (m_labelsBufferMultiIO[id]==NULL)
-                                    {
-                                        m_labelsBufferMultiIO[id] = new ElemType[dim*m_mbSize*m_numberOfuttsPerMinibatch];
-                                        m_labelsBufferAllocatedMultiIO[id] = dim*m_mbSize*m_numberOfuttsPerMinibatch;
-                                    }
-                                    else if (m_labelsBufferAllocatedMultiIO[id]<dim*m_mbSize*m_numberOfuttsPerMinibatch)
-                                    {
-                                        delete[] m_labelsBufferMultiIO[id];
-                                        m_labelsBufferMultiIO[id] = new ElemType[dim*m_mbSize*m_numberOfuttsPerMinibatch];
-                                        m_labelsBufferAllocatedMultiIO[id] = dim*m_mbSize*m_numberOfuttsPerMinibatch;
-                                    }
-                                    for (size_t j = startFr,k=0; j < endFr; j++,k++)
-                                    {
-                                        for (int d = 0; d < dim; d++)
-                                        {
-                                            m_labelsBufferMultiIO[id][(k*m_numberOfuttsPerMinibatch+i)*dim + d] = m_labelsBufferMultiUtt[i][j*dim+d+m_labelsStartIndexMultiUtt[id+i*numOfLabel]];
-                                        }
-                                    }
-                                }
-                            }
-                            m_processedFrame[i] += (endFr-startFr);
-                            m_switchFrame[i] = actualmbsize[i];
-                            startFr = m_switchFrame[i];
-                            endFr = m_mbSize;
-                            bool reNewSucc = ReNewBufferForMultiIO(i);
-                            for (iter = matrices.begin();iter!=matrices.end(); iter++)
-                            {
-                                // dereference matrix that corresponds to key (input/output name) and 
-                                // populate based on whether its a feature or a label
-                                //Matrix<ElemType>& data =
-                                *matrices[iter->first]; // can be features or labels
-
-                                if (m_nameToTypeMap[iter->first] == InputOutputTypes::real)
-                                {
-                                    id = m_featureNameToIdMap[iter->first];
-                                    dim = m_featureNameToDimMap[iter->first];
-                                    if (sizeof(ElemType) == sizeof(float))
-                                    {
-                                        for (size_t j = startFr,k = 0; j < endFr; j++,k++) // column major, so iterate columns
-                                        {
-                                            // copy over the entire column at once, need to do this because SSEMatrix may have gaps at the end of the columns
-                                            memcpy_s(&m_featuresBufferMultiIO[id][(j*m_numberOfuttsPerMinibatch+i)*dim],sizeof(ElemType)*dim,&m_featuresBufferMultiUtt[i][k*dim+m_featuresStartIndexMultiUtt[id+i*numOfFea]],sizeof(ElemType)*dim);
-                                        }
-                                    }
-                                    else
-                                    {
-                                        for (size_t j=startFr,k=0; j < endFr; j++,k++) // column major, so iterate columns in outside loop
-                                        {
-                                            for (int d = 0; d < dim; d++)
-                                            {
-                                                m_featuresBufferMultiIO[id][(j*m_numberOfuttsPerMinibatch+i)*dim+d] = m_featuresBufferMultiUtt[i][k*dim+d+m_featuresStartIndexMultiUtt[id+i*numOfFea]];
-                                            }
-                                        }
-                                    }
-                                }
-                                else if (m_nameToTypeMap[iter->first] == InputOutputTypes::category)
-                                {
-                                    id = m_labelNameToIdMap[iter->first];
-                                    dim = m_labelNameToDimMap[iter->first];
-                                    for (size_t j = startFr,k=0; j < endFr; j++,k++)
-                                    {
-                                        for (int d = 0; d < dim; d++)
-                                        {
-                                            m_labelsBufferMultiIO[id][(j*m_numberOfuttsPerMinibatch+i)*dim + d] = m_labelsBufferMultiUtt[i][k*dim+d+m_labelsStartIndexMultiUtt[id+i*numOfLabel]];
-                                        }
-                                    }
-                                }
-                            }
-
-                            if (reNewSucc) m_processedFrame[i] += (endFr-startFr);
-
-                        }
-                    }
-                    std::map<std::wstring, Matrix<ElemType>*>::iterator iter;
-                    for (iter = matrices.begin();iter!=matrices.end(); iter++)
-                    {
-                        // dereference matrix that corresponds to key (input/output name) and 
-                        // populate based on whether its a feature or a label
-                        Matrix<ElemType>& data = *matrices[iter->first]; // can be features or labels
-                        if (m_nameToTypeMap[iter->first] == InputOutputTypes::real)
-                        {
-                            id = m_featureNameToIdMap[iter->first];
-                            dim = m_featureNameToDimMap[iter->first];
-                            data.SetValue(dim, m_mbSize*m_numberOfuttsPerMinibatch, m_featuresBufferMultiIO[id],matrixFlagNormal);
-                        }
-                        else if (m_nameToTypeMap[iter->first] == InputOutputTypes::category)
-                        {
-                            id = m_labelNameToIdMap[iter->first];
-                            dim = m_labelNameToDimMap[iter->first];
-                            data.SetValue(dim, m_mbSize*m_numberOfuttsPerMinibatch, m_labelsBufferMultiIO[id],matrixFlagNormal);
-                        }
-                    }
-                    skip=false;
-                }
-            }   // keep going if we didn't get the right size minibatch
-            while(skip);
-
-            return true;
-        }
-
-    template<class ElemType>
-        bool HTKMLFReader<ElemType>::GetMinibatchToWrite(std::map<std::wstring, Matrix<ElemType>*>& matrices)
-        {
-            std::map<std::wstring,size_t>::iterator iter;
-            if     (m_checkDictionaryKeys)
-            {
-                for (auto iter=m_featureNameToIdMap.begin();iter!=m_featureNameToIdMap.end();iter++)
-                {
-                    if (matrices.find(iter->first)==matrices.end())
-                    {
-                        fprintf(stderr,"GetMinibatchToWrite: feature node %ws specified in reader not found in the network\n",iter->first.c_str());
-                        throw std::runtime_error("GetMinibatchToWrite: feature node specified in reader not found in the network.");
-                    }
-                }
-                /*
-                   for (auto iter=matrices.begin();iter!=matrices.end();iter++)
-                   {
-                   if (m_featureNameToIdMap.find(iter->first)==m_featureNameToIdMap.end())
-                   throw std::runtime_error(msra::strfun::strprintf("minibatch requested for input node %ws not found in reader - cannot generate input\n",iter->first.c_str()));
-                   }
-                   */
-                m_checkDictionaryKeys=false;
-            }
-
-            if (m_inputFileIndex<m_inputFilesMultiIO[0].size())
-            {
-                m_fileEvalSource->Reset();
-
-                // load next file (or set of files)
-                foreach_index(i, m_inputFilesMultiIO)
-                {
-                    msra::asr::htkfeatreader reader;
-
-                    const auto path = reader.parse(m_inputFilesMultiIO[i][m_inputFileIndex]);
-                    // read file
-                    msra::dbn::matrix feat;
-                    string featkind;
-                    unsigned int sampperiod;
-                    msra::util::attempt (5, [&]()
-                            {
-                            reader.read (path, featkind, sampperiod, feat);   // whole file read as columns of feature vectors
-                            });
-                    fprintf (stderr, "evaluate: reading %d frames of %S\n", feat.cols(), ((wstring)path).c_str());
-                    m_fileEvalSource->AddFile(feat, featkind, sampperiod, i);
-                }
-                m_inputFileIndex++;
-
-<<<<<<< HEAD
-            // populate input matrices
-			bool first = true;
-            std::map<std::wstring, Matrix<ElemType>*>::iterator iter;
-            for (iter = matrices.begin();iter!=matrices.end(); iter++)
-            {
-                // dereference matrix that corresponds to key (input/output name) and 
-                // populate based on whether its a feature or a label
-=======
-                // turn frames into minibatch (augment neighbors, etc)
-                m_fileEvalSource->CreateEvalMinibatch();
-
-                // populate input matrices
->>>>>>> 3aab1d26
-
-                std::map<std::wstring, Matrix<ElemType>*>::iterator iter;
-                for (iter = matrices.begin();iter!=matrices.end(); iter++)
-                {
-                    // dereference matrix that corresponds to key (input/output name) and 
-                    // populate based on whether its a feature or a label
-
-<<<<<<< HEAD
-                    const msra::dbn::matrix feat = m_fileEvalSource->ChunkOfFrames(id);
-					if (first)
-					{
-						m_sentenceBegin.Resize((size_t)1, (size_t)feat.cols());
-						m_minibatchPackingFlag.resize((size_t)feat.cols());
-
-						m_sentenceBegin.SetValue((ElemType)SENTENCE_MIDDLE);
-						m_sentenceBegin.SetValue(0, 0, (ElemType)SENTENCE_BEGIN);
-
-                        std::fill(m_minibatchPackingFlag.begin(), m_minibatchPackingFlag.end(), MinibatchPackingFlag::None);
-                        m_minibatchPackingFlag[0] = MinibatchPackingFlag::UtteranceStart;
-						first = false;
-					}
-=======
-                    if (m_nameToTypeMap.find(iter->first)!=m_nameToTypeMap.end() && m_nameToTypeMap[iter->first] == InputOutputTypes::real)
-                    {
-                        Matrix<ElemType>& data = *matrices[iter->first]; // can be features or labels
-                        size_t id = m_featureNameToIdMap[iter->first];
-                        size_t dim = m_featureNameToDimMap[iter->first];
->>>>>>> 3aab1d26
-
-                        const msra::dbn::matrix feat = m_fileEvalSource->ChunkOfFrames(id);
-
-                        // copy the features over to our array type
-                        assert(feat.rows()==dim); dim; // check feature dimension matches what's expected
-
-                        if (m_featuresBufferMultiIO[id]==NULL)
-                        {
-                            m_featuresBufferMultiIO[id] = new ElemType[feat.rows()*feat.cols()];
-                            m_featuresBufferAllocatedMultiIO[id] = feat.rows()*feat.cols();
-                        }
-                        else if (m_featuresBufferAllocatedMultiIO[id]<feat.rows()*feat.cols()) //buffer size changed. can be partial minibatch
-                        {
-                            delete[] m_featuresBufferMultiIO[id];
-                            m_featuresBufferMultiIO[id] = new ElemType[feat.rows()*feat.cols()];
-                            m_featuresBufferAllocatedMultiIO[id] = feat.rows()*feat.cols();
-                        }
-                        // shouldn't need this since we fill up the entire buffer below
-                        //memset(m_featuresBufferMultiIO[id],0,sizeof(ElemType)*feat.rows()*feat.cols());
-
-                        if (sizeof(ElemType) == sizeof(float))
-                        {
-                            for (int j=0; j < feat.cols(); j++) // column major, so iterate columns
-                            {
-                                // copy over the entire column at once, need to do this because SSEMatrix may have gaps at the end of the columns
-                                memcpy_s(&m_featuresBufferMultiIO[id][j*feat.rows()],sizeof(ElemType)*feat.rows(),&feat(0,j),sizeof(ElemType)*feat.rows());
-                            }
-                        }
-                        else
-                        {
-                            for (int j=0; j < feat.cols(); j++) // column major, so iterate columns in outside loop
-                            {
-                                for (int i = 0; i < feat.rows(); i++)
-                                {
-                                    m_featuresBufferMultiIO[id][j*feat.rows()+i] = feat(i,j);
-                                }
-                            }
-                        }
-                        data.SetValue(feat.rows(), feat.cols(), m_featuresBufferMultiIO[id],matrixFlagNormal);
-                    }
-                }
-                return true;
-            }
-            else
-            {
-                return false;
-            }
-        }
-
-
-    template<class ElemType>
-        bool HTKMLFReader<ElemType>::ReNewBufferForMultiIO(size_t i)
-        {
-            if (m_noData)
-            {
-                return false;
-            }
-            size_t numOfFea = m_featuresBufferMultiIO.size();
-            size_t numOfLabel = m_labelsBufferMultiIO.size();
-
-            size_t totalFeatNum = 0;
-            foreach_index(id, m_featuresBufferAllocatedMultiIO)
-            {
-                const msra::dbn::matrixstripe featOri = m_mbiter->frames(id);
-                size_t fdim = featOri.rows();
-                const size_t actualmbsizeOri = featOri.cols(); 
-                m_featuresStartIndexMultiUtt[id+i*numOfFea] = totalFeatNum;
-                totalFeatNum = fdim * actualmbsizeOri + m_featuresStartIndexMultiUtt[id+i*numOfFea];
-            }
-            if (m_featuresBufferMultiUtt[i]==NULL)
-            {
-                m_featuresBufferMultiUtt[i] = new ElemType[totalFeatNum];
-                m_featuresBufferAllocatedMultiUtt[i] = totalFeatNum;
-            }                    
-            else if (m_featuresBufferAllocatedMultiUtt[i] < totalFeatNum) //buffer size changed. can be partial minibatch
-            {
-                delete[] m_featuresBufferMultiUtt[i];
-                m_featuresBufferMultiUtt[i] = new ElemType[totalFeatNum];
-                m_featuresBufferAllocatedMultiUtt[i] = totalFeatNum;
-            }
-
-            size_t totalLabelsNum = 0;
-            for (auto it = m_labelNameToIdMap.begin(); it != m_labelNameToIdMap.end(); ++it) 
-            {
-                size_t id = m_labelNameToIdMap[it->first];
-                size_t dim  = m_labelNameToDimMap[it->first];
-
-                const vector<size_t> & uids = m_mbiter->labels(id);
-                size_t actualmbsizeOri = uids.size();
-                m_labelsStartIndexMultiUtt[id+i*numOfLabel] = totalLabelsNum;
-                totalLabelsNum = m_labelsStartIndexMultiUtt[id+i*numOfLabel] + dim * actualmbsizeOri;
-            }
-
-            if (m_labelsBufferMultiUtt[i]==NULL)
-            {
-                m_labelsBufferMultiUtt[i] = new ElemType[totalLabelsNum];
-                m_labelsBufferAllocatedMultiUtt[i] = totalLabelsNum;
-            }
-            else if (m_labelsBufferAllocatedMultiUtt[i] < totalLabelsNum)
-            {
-                delete[] m_labelsBufferMultiUtt[i];
-                m_labelsBufferMultiUtt[i] = new ElemType[totalLabelsNum];
-                m_labelsBufferAllocatedMultiUtt[i] = totalLabelsNum;
-            }
-
-            memset(m_labelsBufferMultiUtt[i],0,sizeof(ElemType)*totalLabelsNum);
-
-            bool first = true;
-            foreach_index(id, m_featuresBufferMultiIO)
-            {
-                const msra::dbn::matrixstripe featOri = m_mbiter->frames(id);
-                const size_t actualmbsizeOri = featOri.cols(); 
-                size_t fdim = featOri.rows();
-                if (first)
-                {
-                    m_toProcess[i] = actualmbsizeOri;
-                    first = false;
-                } 
-                else
-                {
-                    if (m_toProcess[i] != actualmbsizeOri)
-                    {
-                        throw std::runtime_error("The multi-IO features has inconsistent number of frames!");
-                    }
-                }
-                assert (actualmbsizeOri == m_mbiter->currentmbframes());
-
-                if (sizeof(ElemType) == sizeof(float))
-                {
-                    for (int k = 0; k < actualmbsizeOri; k++) // column major, so iterate columns
-                    {
-                        // copy over the entire column at once, need to do this because SSEMatrix may have gaps at the end of the columns
-                        memcpy_s(&m_featuresBufferMultiUtt[i][k*fdim+m_featuresStartIndexMultiUtt[id+i*numOfFea]],sizeof(ElemType)*fdim,&featOri(0,k),sizeof(ElemType)*fdim);
-                    }
-                }
-                else
-                {
-                    for (int k=0; k < actualmbsizeOri; k++) // column major, so iterate columns in outside loop
-                    {
-                        for (int d = 0; d < featOri.rows(); d++)
-                        {
-                            m_featuresBufferMultiUtt[i][k*featOri.rows()+d+m_featuresStartIndexMultiUtt[id+i*numOfFea]] = featOri(d,k);
-                        }
-                    }
-                }
-            }
-
-            for (auto it = m_labelNameToIdMap.begin(); it != m_labelNameToIdMap.end(); ++it) 
-            {
-                size_t id = m_labelNameToIdMap[it->first];
-                size_t dim  = m_labelNameToDimMap[it->first];
-
-                const vector<size_t> & uids = m_mbiter->labels(id);
-                size_t actualmbsizeOri = uids.size();
-
-                if (m_convertLabelsToTargetsMultiIO[id])
-                {
-                    size_t labelDim = m_labelToTargetMapMultiIO[id].size();
-                    for (int k=0; k < actualmbsizeOri; k++)
-                    {
-                        assert(uids[k] < labelDim); labelDim;
-                        size_t labelId = uids[k];
-                        for (int j = 0; j < dim; j++)
-                        {
-                            m_labelsBufferMultiUtt[i][k*dim + j + m_labelsStartIndexMultiUtt[id+i*numOfLabel]] = m_labelToTargetMapMultiIO[id][labelId][j];
-                        }
-                    }
-                }
-                else
-                {
-                    // loop through the columns and set one value to 1
-                    // in the future we want to use a sparse matrix here
-                    for (int k=0; k < actualmbsizeOri; k++)
-                    {
-                        assert(uids[k] < dim);
-                        //labels(uids[i], i) = (ElemType)1;
-                        m_labelsBufferMultiUtt[i][k*dim+uids[k]+m_labelsStartIndexMultiUtt[id+i*numOfLabel]]=(ElemType)1;
-                    }
-                }
-            }
-            m_processedFrame[i] = 0;
-
-            (*m_mbiter)++;
-            if (!(*m_mbiter))
-                m_noData = true;
-
-            return true;    
-        }
-
-
-
-
-    // GetLabelMapping - Gets the label mapping from integer to type in file 
-    // mappingTable - a map from numeric datatype to native label type stored as a string 
-    template<class ElemType>
-        const std::map<typename IDataReader<ElemType>::LabelIdType, typename IDataReader<ElemType>::LabelType>& HTKMLFReader<ElemType>::GetLabelMapping(const std::wstring& /*sectionName*/)
-        {
-            return m_idToLabelMap;
-        }
-
-    // SetLabelMapping - Sets the label mapping from integer index to label 
-    // labelMapping - mapping table from label values to IDs (must be 0-n)
-    // note: for tasks with labels, the mapping table must be the same between a training run and a testing run 
-    template<class ElemType>
-        void HTKMLFReader<ElemType>::SetLabelMapping(const std::wstring& /*sectionName*/, const std::map<typename IDataReader<ElemType>::LabelIdType, typename IDataReader<ElemType>::LabelType>& labelMapping)
-        {
-            m_idToLabelMap = labelMapping;
-        }
-
-    template<class ElemType>
-        size_t HTKMLFReader<ElemType>::ReadLabelToTargetMappingFile (const std::wstring& labelToTargetMappingFile, const std::wstring& labelListFile, std::vector<std::vector<ElemType>>& labelToTargetMap)
-        {
-            if (labelListFile==L"")
-                throw std::runtime_error("HTKMLFReader::ReadLabelToTargetMappingFile(): cannot read labelToTargetMappingFile without a labelMappingFile!");
-
-            vector<std::wstring> labelList;
-            size_t count, numLabels;
-            count=0;
-            // read statelist first
-            msra::files::textreader labelReader(labelListFile);
-            while(labelReader)
-            {
-                labelList.push_back(labelReader.wgetline());
-                count++;
-            }
-            numLabels=count;
-            count=0;
-            msra::files::textreader mapReader(labelToTargetMappingFile);
-            size_t targetDim = 0;
-            while(mapReader)
-            {
-                std::wstring line(mapReader.wgetline());
-                // find white space as a demarcation
-                std::wstring::size_type pos = line.find(L" ");
-                std::wstring token = line.substr(0,pos);
-                std::wstring targetstring = line.substr(pos+1);
-
-                if (labelList[count]!=token)
-                    RuntimeError("HTKMLFReader::ReadLabelToTargetMappingFile(): mismatch between labelMappingFile and labelToTargetMappingFile");
-
-                if (count==0)
-                    targetDim = targetstring.length();
-                else if (targetDim!=targetstring.length())
-                    RuntimeError("HTKMLFReader::ReadLabelToTargetMappingFile(): inconsistent target length among records");
-
-                std::vector<ElemType> targetVector(targetstring.length(),(ElemType)0.0);
-                foreach_index(i, targetstring)
-                {
-                    if (targetstring.compare(i,1,L"1")==0)
-                        targetVector[i] = (ElemType)1.0;
-                    else if (targetstring.compare(i,1,L"0")!=0)
-                        RuntimeError("HTKMLFReader::ReadLabelToTargetMappingFile(): expecting label2target mapping to contain only 1's or 0's");
-                }
-                labelToTargetMap.push_back(targetVector);
-                count++;
-            }
-
-            // verify that statelist and label2target mapping file are in same order (to match up with reader) while reading mapping
-            if (count!=labelList.size())
-                RuntimeError("HTKMLFReader::ReadLabelToTargetMappingFile(): mismatch between lengths of labelMappingFile vs labelToTargetMappingFile");
-
-            return targetDim;
-        }
-
-    // GetData - Gets metadata from the specified section (into CPU memory) 
-    // sectionName - section name to retrieve data from
-    // numRecords - number of records to read
-    // data - pointer to data buffer, if NULL, dataBufferSize will be set to size of required buffer to accomidate request
-    // dataBufferSize - [in] size of the databuffer in bytes
-    //                  [out] size of buffer filled with data
-    // recordStart - record to start reading from, defaults to zero (start of data)
-    // returns: true if data remains to be read, false if the end of data was reached
-    template<class ElemType>
-        bool HTKMLFReader<ElemType>::GetData(const std::wstring& /*sectionName*/, size_t /*numRecords*/, void* /*data*/, size_t& /*dataBufferSize*/, size_t /*recordStart*/)
-        {
-            throw std::runtime_error("GetData not supported in HTKMLFReader");
-        }
-
-
-    template<class ElemType>
-        bool HTKMLFReader<ElemType>::DataEnd(EndDataType endDataType)
-        {
-            // each minibatch is considered a "sentence"
-            // other datatypes not really supported...
-            // assert(endDataType == endDataSentence);
-            // for the truncated BPTT, we need to support check wether it's the end of data
-            bool ret = false;
-            switch (endDataType)
-            {
-                case endDataNull:
-                case endDataEpoch:
-                case endDataSet:
-                    throw std::logic_error("DataEnd: does not support endDataTypes: endDataNull, endDataEpoch and endDataSet");
-                    break;
-                case endDataSentence:
-                    if (m_truncated)
-                        ret = m_sentenceEnd[0];
-                    else
-                        ret = true; // useless in current condition
-                    break;
-            }
-            return ret;
-        }
-
-    template<class ElemType>
-<<<<<<< HEAD
-    void HTKMLFReader<ElemType>::SetSentenceSegBatch(Matrix<ElemType> &sentenceBegin, vector<MinibatchPackingFlag>& minibatchPackingFlag)
-    {
-		sentenceBegin.SetValue(m_sentenceBegin);
-        minibatchPackingFlag = m_minibatchPackingFlag;
-    }
-
-    template<class ElemType>
-    void HTKMLFReader<ElemType>::SetRandomSeed(int )
-    {
-        NOT_IMPLEMENTED;
-    }
-=======
-        void HTKMLFReader<ElemType>::SetSentenceEndInBatch(vector<size_t> &sentenceEnd)
-        {
-            sentenceEnd.resize(m_switchFrame.size());
-            for (size_t i = 0; i < m_switchFrame.size() ; i++)
-            {
-                sentenceEnd[i] = m_switchFrame[i];
-            }
-        }
->>>>>>> 3aab1d26
-
-    // GetFileConfigNames - determine the names of the features and labels sections in the config file
-    // features - [in,out] a vector of feature name strings
-    // labels - [in,out] a vector of label name strings
-    template<class ElemType>
-        void HTKMLFReader<ElemType>::GetDataNamesFromConfig(const ConfigParameters& readerConfig, std::vector<std::wstring>& features, std::vector<std::wstring>& labels)
-        {
-            for (auto iter = readerConfig.begin(); iter != readerConfig.end(); ++iter)
-            {
-                auto pair = *iter;
-                ConfigParameters temp = iter->second;
-                // see if we have a config parameters that contains a "file" element, it's a sub key, use it
-                if (temp.ExistsCurrent("scpFile"))
-                {
-                    features.push_back(msra::strfun::utf16(iter->first));
-                }
-                else if (temp.ExistsCurrent("mlfFile"))
-                {
-                    labels.push_back(msra::strfun::utf16(iter->first));
-                }
-
-            }
-        }
-
-    template<class ElemType>
-        void HTKMLFReader<ElemType>::ExpandDotDotDot(wstring & featPath, const wstring & scpPath, wstring & scpDirCached) 
-        {
-            wstring delim = L"/\\";
-
-            if (scpDirCached.empty()) 
-            {
-                scpDirCached = scpPath;
-                wstring tail; 
-                auto pos = scpDirCached.find_last_of(delim);
-                if (pos != wstring::npos)
-                {
-                    tail = scpDirCached.substr(pos + 1);
-                    scpDirCached.resize(pos);
-                }
-                if (tail.empty()) // nothing was split off: no dir given, 'dir' contains the filename
-                    scpDirCached.swap(tail);            
-            }
-            size_t pos = featPath.find(L"...");
-            if (pos != featPath.npos)
-                featPath = featPath.substr(0, pos) + scpDirCached + featPath.substr(pos + 3);
-        }
-
-    template class HTKMLFReader<float>;
-    template class HTKMLFReader<double>;
-}}}
+//
+// <copyright file="HTKMLFReader.cpp" company="Microsoft">
+//     Copyright (c) Microsoft Corporation.  All rights reserved.
+// </copyright>
+//
+// HTKMLFReader.cpp : Defines the exported functions for the DLL application.
+//
+
+#include "stdafx.h"
+#include <objbase.h>
+#include "basetypes.h"
+
+#include "htkfeatio.h"                  // for reading HTK features
+#include "latticearchive.h"             // for reading HTK phoneme lattices (MMI training)
+#include "simplesenonehmm.h"            // for MMI scoring
+#include "msra_mgram.h"                 // for unigram scores of ground-truth path in sequence training
+
+#include "rollingwindowsource.h"        // minibatch sources
+#include "utterancesourcemulti.h"
+#include "utterancesource.h"
+#include "utterancesourcemulti.h"
+#include "readaheadsource.h"
+#include "chunkevalsource.h"
+#include "minibatchiterator.h"
+#define DATAREADER_EXPORTS  // creating the exports here
+#include "DataReader.h"
+#include "HTKMLFReader.h"
+#ifdef LEAKDETECT
+#include <vld.h> // for memory leak detection
+#endif
+
+#pragma warning (disable: 4127) // conditional expression is constant; "if (sizeof(ElemType)==sizeof(float))" triggers this
+
+int msra::numa::node_override = -1;     // for numahelpers.h
+
+namespace Microsoft { namespace MSR { namespace CNTK {
+
+    // Create a Data Reader
+    //DATAREADER_API IDataReader* DataReaderFactory(void)
+
+    template<class ElemType>
+        void HTKMLFReader<ElemType>::Init(const ConfigParameters& readerConfig)
+        {
+            m_mbiter = NULL;
+            m_frameSource = NULL;
+            m_readAheadSource = NULL;
+            m_lattices = NULL;
+
+            m_truncated = readerConfig("Truncated", "false");
+            m_convertLabelsToTargets = false;
+
+            ConfigArray numberOfuttsPerMinibatchForAllEpochs = readerConfig("nbruttsineachrecurrentiter", "1");
+            m_numberOfuttsPerMinibatchForAllEpochs = numberOfuttsPerMinibatchForAllEpochs;
+
+            for (int i = 0; i < m_numberOfuttsPerMinibatchForAllEpochs.size(); i++)
+            {
+                m_numberOfuttsPerMinibatch = m_numberOfuttsPerMinibatchForAllEpochs[i];
+                if (m_numberOfuttsPerMinibatch < 1)
+                {
+                    LogicError("nbrUttsInEachRecurrentIter cannot be less than 1.");
+                }
+
+                if (!m_truncated && m_numberOfuttsPerMinibatch != 1)
+                {
+                    LogicError("nbrUttsInEachRecurrentIter has to be 1 if Truncated is set to false.");
+                }
+            }
+
+            m_numberOfuttsPerMinibatch = m_numberOfuttsPerMinibatchForAllEpochs[0];
+
+            m_actualnumberOfuttsPerMinibatch = m_numberOfuttsPerMinibatch;
+            m_sentenceEnd.assign(m_numberOfuttsPerMinibatch, true);
+            m_processedFrame.assign(m_numberOfuttsPerMinibatch, 0);
+            m_toProcess.assign(m_numberOfuttsPerMinibatch,0);
+            m_switchFrame.assign(m_numberOfuttsPerMinibatch,0);
+            m_noData = false;
+
+            string command(readerConfig("action",L"")); //look up in the config for the master command to determine whether we're writing output (inputs only) or training/evaluating (inputs and outputs)
+
+            if (readerConfig.Exists("legacyMode"))
+                RuntimeError("legacy mode has been deprecated\n");
+
+            if (command == "write"){
+                m_trainOrTest = false;
+                PrepareForWriting(readerConfig);
+            }
+            else{
+                m_trainOrTest = true;
+                PrepareForTrainingOrTesting(readerConfig);
+            }
+
+        }
+
+    // Load all input and output data. 
+    // Note that the terms features imply be real-valued quanities and 
+    // labels imply categorical quantities, irrespective of whether they 
+    // are inputs or targets for the network
+    template<class ElemType>
+        void HTKMLFReader<ElemType>::PrepareForTrainingOrTesting(const ConfigParameters& readerConfig)
+        {
+            vector<wstring> scriptpaths;
+            vector<wstring> mlfpaths;
+            vector<vector<wstring>>mlfpathsmulti;
+            size_t firstfilesonly = SIZE_MAX;   // set to a lower value for testing
+            vector<vector<wstring>> infilesmulti;
+            vector<wstring> filelist;
+            size_t numFiles;
+            wstring unigrampath(L"");
+            //wstring statelistpath(L"");
+            size_t randomize = randomizeAuto;
+            size_t iFeat, iLabel;
+            iFeat = iLabel = 0;
+            vector<wstring> statelistpaths;
+            bool framemode = true;
+            vector<size_t> numContextLeft;
+            vector<size_t> numContextRight;
+
+            // for the multi-utterance process
+            m_featuresBufferMultiUtt.assign(m_numberOfuttsPerMinibatch,NULL);
+            m_featuresBufferAllocatedMultiUtt.assign(m_numberOfuttsPerMinibatch,0);
+            m_labelsBufferMultiUtt.assign(m_numberOfuttsPerMinibatch,NULL);
+            m_labelsBufferAllocatedMultiUtt.assign(m_numberOfuttsPerMinibatch,0);
+
+            std::vector<std::wstring> featureNames;
+            std::vector<std::wstring> labelNames;
+            GetDataNamesFromConfig(readerConfig, featureNames, labelNames);
+            if (featureNames.size() + labelNames.size() <= 1)
+            {
+                RuntimeError("network needs at least 1 input and 1 output specified!");
+            }
+
+            //load data for all real-valued inputs (features)
+            foreach_index(i, featureNames)
+            {
+                ConfigParameters thisFeature = readerConfig(featureNames[i]);
+                m_featDims.push_back(thisFeature("dim"));
+                ConfigArray contextWindow = thisFeature("contextWindow", "1");
+                if (contextWindow.size() == 1) // symmetric
+                {
+                    size_t windowFrames = contextWindow[0];
+                    if (windowFrames % 2 == 0 )
+                        RuntimeError("augmentationextent: neighbor expansion of input features to %d not symmetrical", windowFrames);
+                    size_t context = windowFrames / 2;           // extend each side by this
+                    numContextLeft.push_back(context);
+                    numContextRight.push_back(context);
+
+                }
+                else if (contextWindow.size() == 2) // left context, right context
+                {
+                    numContextLeft.push_back(contextWindow[0]);
+                    numContextRight.push_back(contextWindow[1]);
+                }
+                else
+                {
+                    RuntimeError("contextFrames must have 1 or 2 values specified, found %d", contextWindow.size());
+                }
+                // update m_featDims to reflect the total input dimension (featDim x contextWindow), not the native feature dimension
+                // that is what the lower level feature readers expect
+                m_featDims[i] = m_featDims[i] * (1 + numContextLeft[i] + numContextRight[i]); 
+
+                string type = thisFeature("type","Real");
+                if (type=="Real"){
+                    m_nameToTypeMap[featureNames[i]] = InputOutputTypes::real;
+                }
+                else{
+                    RuntimeError("feature type must be Real");
+                }
+
+                m_featureNameToIdMap[featureNames[i]]= iFeat;
+                scriptpaths.push_back(thisFeature("scpFile"));
+                m_featureNameToDimMap[featureNames[i]] = m_featDims[i];
+
+                m_featuresBufferMultiIO.push_back(NULL);
+                m_featuresBufferAllocatedMultiIO.push_back(0);
+
+                iFeat++;            
+            }
+
+            foreach_index(i, labelNames)
+            {
+                ConfigParameters thisLabel = readerConfig(labelNames[i]);
+                if (thisLabel.Exists("labelDim"))
+                    m_labelDims.push_back(thisLabel("labelDim"));
+                else if (thisLabel.Exists("dim"))
+                    m_labelDims.push_back(thisLabel("dim"));
+                else
+                    RuntimeError("labels must specify dim or labelDim");
+
+                string type;
+                if (thisLabel.Exists("labelType"))
+                    type = thisLabel("labelType"); // let's deprecate this eventually and just use "type"...
+                else
+                    type = thisLabel("type","Category"); // outputs should default to category
+
+                if (type=="Category")
+                    m_nameToTypeMap[labelNames[i]] = InputOutputTypes::category;
+                else
+                    RuntimeError("label type must be Category");
+
+                statelistpaths.push_back(thisLabel("labelMappingFile",L""));
+
+                m_labelNameToIdMap[labelNames[i]]=iLabel;
+                m_labelNameToDimMap[labelNames[i]]=m_labelDims[i];
+                mlfpaths.clear();
+                mlfpaths.push_back(thisLabel("mlfFile"));
+                mlfpathsmulti.push_back(mlfpaths);
+
+                m_labelsBufferMultiIO.push_back(NULL);
+                m_labelsBufferAllocatedMultiIO.push_back(0);
+
+                iLabel++;
+
+                wstring labelToTargetMappingFile(thisLabel("labelToTargetMappingFile",L""));
+                if (labelToTargetMappingFile != L"")
+                {
+                    std::vector<std::vector<ElemType>> labelToTargetMap;
+                    m_convertLabelsToTargetsMultiIO.push_back(true);
+                    if (thisLabel.Exists("targetDim"))
+                    {
+                        m_labelNameToDimMap[labelNames[i]]=m_labelDims[i]=thisLabel("targetDim");
+                    }
+                    else
+                        RuntimeError("output must specify targetDim if labelToTargetMappingFile specified!");
+                    size_t targetDim = ReadLabelToTargetMappingFile (labelToTargetMappingFile,statelistpaths[i], labelToTargetMap);    
+                    if (targetDim!=m_labelDims[i])
+                        RuntimeError("mismatch between targetDim and dim found in labelToTargetMappingFile");
+                    m_labelToTargetMapMultiIO.push_back(labelToTargetMap);
+                }
+                else
+                {
+                    m_convertLabelsToTargetsMultiIO.push_back(false);
+                    m_labelToTargetMapMultiIO.push_back(std::vector<std::vector<ElemType>>());
+                }
+            }
+
+            if (iFeat!=scriptpaths.size() || iLabel!=mlfpathsmulti.size())
+                throw std::runtime_error(msra::strfun::strprintf ("# of inputs files vs. # of inputs or # of output files vs # of outputs inconsistent\n"));
+
+            if (readerConfig.Exists("randomize"))
+            {
+                const std::string& randomizeString = readerConfig("randomize");
+                if (randomizeString == "None")
+                {
+                    randomize = randomizeNone;
+                }
+                else if (randomizeString == "Auto")
+                {
+                    randomize = randomizeAuto;
+                }
+                else
+                {
+                    randomize = readerConfig("randomize");
+                }
+            }
+
+            if (readerConfig.Exists("frameMode"))
+            {
+                const std::string& framemodeString = readerConfig("frameMode");
+                if (framemodeString == "false")
+                {
+                    framemode = false;
+                }
+            }
+
+            int verbosity = readerConfig("verbosity","2");
+
+            // determine if we partial minibatches are desired
+            std::string minibatchMode(readerConfig("minibatchMode","Partial"));
+            m_partialMinibatch = !_stricmp(minibatchMode.c_str(),"Partial");
+
+            // get the read method, defaults to "blockRandomize" other option is "rollingWindow"
+            std::string readMethod(readerConfig("readMethod","blockRandomize"));
+
+            if (readMethod == "blockRandomize" && randomize == randomizeNone)
+            {
+                fprintf(stderr, "WARNING: Randomize cannot be set to None when readMethod is set to blockRandomize. Change it Auto");
+                randomize = randomizeAuto;
+            }
+
+            // see if they want to use readAhead
+            m_readAhead = readerConfig("readAhead", "false");
+
+            // read all input files (from multiple inputs)
+            // TO DO: check for consistency (same number of files in each script file)
+            numFiles=0;
+            foreach_index(i,scriptpaths)
+            {
+                filelist.clear();
+                std::wstring scriptpath = scriptpaths[i];
+                fprintf(stderr, "reading script file %S ...", scriptpath.c_str());
+                size_t n = 0;
+                for (msra::files::textreader reader(scriptpath); reader && filelist.size() <= firstfilesonly/*optimization*/; )
+                {
+                    filelist.push_back (reader.wgetline());
+                    n++;
+                }
+
+                fprintf (stderr, " %lu entries\n", n);
+
+                if (i==0)
+                    numFiles=n;
+                else
+                    if (n!=numFiles)
+                        throw std::runtime_error (msra::strfun::strprintf ("number of files in each scriptfile inconsistent (%d vs. %d)", numFiles,n));
+
+                /* 
+                   do "..." expansion if SCP uses relative path names
+                   "..." in the SCP means full path is the same as the SCP file
+                   for example, if scp file is "//aaa/bbb/ccc/ddd.scp"
+                   and contains entry like 
+                   .../file1.feat
+                   .../file2.feat
+                   etc.
+                   the features will be read from
+                //aaa/bbb/ccc/file1.feat
+                //aaa/bbb/ccc/file2.feat
+                etc. 
+                This works well if you store the scp file with the features but 
+                do not want different scp files everytime you move or create new features
+                */
+                wstring scpdircached;
+                for (auto & entry : filelist)
+                    ExpandDotDotDot(entry, scriptpath, scpdircached);
+
+                infilesmulti.push_back(filelist);
+            }
+
+            if (readerConfig.Exists("unigram"))
+                unigrampath = readerConfig("unigram");
+
+            // load a unigram if needed (this is used for MMI training)
+            msra::lm::CSymbolSet unigramsymbols;
+            std::unique_ptr<msra::lm::CMGramLM> unigram;
+            size_t silencewordid = SIZE_MAX;
+            size_t startwordid = SIZE_MAX;
+            size_t endwordid = SIZE_MAX;
+            if (unigrampath != L"")
+            {
+                unigram.reset (new msra::lm::CMGramLM());
+                unigram->read (unigrampath, unigramsymbols, false/*filterVocabulary--false will build the symbol map*/, 1/*maxM--unigram only*/);
+                silencewordid = unigramsymbols["!silence"];     // give this an id (even if not in the LM vocabulary)
+                startwordid = unigramsymbols["<s>"];
+                endwordid = unigramsymbols["</s>"];
+            }
+
+            if (!unigram)
+                fprintf (stderr, "trainlayer: OOV-exclusion code enabled, but no unigram specified to derive the word set from, so you won't get OOV exclusion\n");
+
+            // currently assumes all mlfs will have same root name (key)
+            set<wstring> restrictmlftokeys;     // restrict MLF reader to these files--will make stuff much faster without having to use shortened input files
+            if (infilesmulti[0].size() <= 100)
+            {
+                foreach_index (i, infilesmulti[0])
+                {
+                    msra::asr::htkfeatreader::parsedpath ppath (infilesmulti[0][i]);
+                    const wstring key = regex_replace ((wstring)ppath, wregex (L"\\.[^\\.\\\\/:]*$"), wstring());  // delete extension (or not if none)
+                    restrictmlftokeys.insert (key);
+                }
+            }
+            // get labels
+
+            //if (readerConfig.Exists("statelist"))
+            //    statelistpath = readerConfig("statelist");
+
+            double htktimetoframe = 100000.0;           // default is 10ms 
+            //std::vector<msra::asr::htkmlfreader<msra::asr::htkmlfentry,msra::lattices::lattice::htkmlfwordsequence>> labelsmulti;
+            std::vector<std::map<std::wstring,std::vector<msra::asr::htkmlfentry>>> labelsmulti;
+            //std::vector<std::wstring> pagepath;
+            foreach_index(i, mlfpathsmulti)
+            {
+                msra::asr::htkmlfreader<msra::asr::htkmlfentry,msra::lattices::lattice::htkmlfwordsequence>  
+                    labels(mlfpathsmulti[i], restrictmlftokeys, statelistpaths[i], unigram ? &unigramsymbols : NULL, (map<string,size_t>*) NULL, htktimetoframe);      // label MLF
+                // get the temp file name for the page file
+                labelsmulti.push_back(labels);
+            }
+
+
+            if (!_stricmp(readMethod.c_str(),"blockRandomize"))
+            {
+                // construct all the parameters we don't need, but need to be passed to the constructor...
+                std::pair<std::vector<wstring>,std::vector<wstring>> latticetocs;
+                std::unordered_map<std::string,size_t> modelsymmap;
+                m_lattices = new msra::dbn::latticesource(latticetocs, modelsymmap);
+
+                // now get the frame source. This has better randomization and doesn't create temp files
+                m_frameSource = new msra::dbn::minibatchutterancesourcemulti(infilesmulti, labelsmulti, m_featDims, m_labelDims, numContextLeft, numContextRight, randomize, *m_lattices, m_latticeMap, framemode);
+                m_frameSource->setverbosity(verbosity);
+                //m_frameSource = new msra::dbn::minibatchutterancesource(infilesmulti[0], labelsmulti[0], m_featDims[0], m_labelDims[0], numContextLeft[0], numContextRight[0], randomize, *m_lattices, m_latticeMap, framemode);
+
+            }
+            else if (!_stricmp(readMethod.c_str(),"rollingWindow"))
+            {
+                std::wstring pageFilePath;
+                std::vector<std::wstring> pagePaths;
+                if (readerConfig.Exists("pageFilePath"))
+                {
+                    pageFilePath = readerConfig("pageFilePath");
+
+                    // replace any '/' with '\' for compat with default path
+                    std::replace(pageFilePath.begin(), pageFilePath.end(), '/','\\'); 
+
+                    // verify path exists
+                    DWORD attrib = GetFileAttributes(pageFilePath.c_str());
+                    if (attrib==INVALID_FILE_ATTRIBUTES || !(attrib & FILE_ATTRIBUTE_DIRECTORY))
+                        throw std::runtime_error ("pageFilePath does not exist");                
+                }
+                else  // using default temporary path
+                {
+                    pageFilePath.reserve(MAX_PATH);
+                    GetTempPath(MAX_PATH, &pageFilePath[0]);
+                }
+
+                if (pageFilePath.size()>MAX_PATH-14) // max length of input to GetTempFileName is MAX_PATH-14
+                    throw std::runtime_error (msra::strfun::strprintf ("pageFilePath must be less than %d characters", MAX_PATH-14));
+
+                foreach_index(i, infilesmulti)
+                {
+
+                    wchar_t tempFile[MAX_PATH];
+                    GetTempFileName(pageFilePath.c_str(), L"CNTK", 0, tempFile);
+                    pagePaths.push_back(tempFile);
+
+                }
+
+                const bool mayhavenoframe=false;
+                int addEnergy = 0;
+
+                //m_frameSourceMultiIO = new msra::dbn::minibatchframesourcemulti(infilesmulti, labelsmulti, m_featDims, m_labelDims, randomize, pagepath, mayhavenoframe, addEnergy);
+                //m_frameSourceMultiIO->setverbosity(verbosity);
+                m_frameSource = new msra::dbn::minibatchframesourcemulti(infilesmulti, labelsmulti, m_featDims, m_labelDims, numContextLeft, numContextRight, randomize, pagePaths, mayhavenoframe, addEnergy);
+                m_frameSource->setverbosity(verbosity);
+            }
+            else
+            {
+                RuntimeError("readMethod must be rollingWindow or blockRandomize");
+            }
+
+        }
+
+    // Load all input and output data. 
+    // Note that the terms features imply be real-valued quanities and 
+    // labels imply categorical quantities, irrespective of whether they 
+    // are inputs or targets for the network
+    template<class ElemType>
+        void HTKMLFReader<ElemType>::PrepareForWriting(const ConfigParameters& readerConfig)
+        {
+            vector<wstring> scriptpaths;
+            vector<wstring> filelist;
+            size_t numFiles;
+            size_t firstfilesonly = SIZE_MAX;   // set to a lower value for testing
+            size_t evalchunksize = 2048;
+            vector<size_t> realDims;
+            size_t iFeat = 0;
+            vector<size_t> numContextLeft;
+            vector<size_t> numContextRight;
+
+            std::vector<std::wstring> featureNames;
+            std::vector<std::wstring> labelNames;
+            GetDataNamesFromConfig(readerConfig, featureNames, labelNames);
+
+            foreach_index(i, featureNames)
+            {
+                ConfigParameters thisFeature = readerConfig(featureNames[i]);
+                realDims.push_back(thisFeature("dim"));
+
+                ConfigArray contextWindow = thisFeature("contextWindow", "1");
+                if (contextWindow.size() == 1) // symmetric
+                {
+                    size_t windowFrames = contextWindow[0];
+                    if (windowFrames % 2 == 0)
+                        RuntimeError("augmentationextent: neighbor expansion of input features to %d not symmetrical", windowFrames);
+                    size_t context = windowFrames / 2;           // extend each side by this
+                    numContextLeft.push_back(context);
+                    numContextRight.push_back(context);
+
+                }
+                else if (contextWindow.size() == 2) // left context, right context
+                {
+                    numContextLeft.push_back(contextWindow[0]);
+                    numContextRight.push_back(contextWindow[1]);
+                }
+                else
+                {
+                    RuntimeError("contextFrames must have 1 or 2 values specified, found %d", contextWindow.size());
+                }
+                // update m_featDims to reflect the total input dimension (featDim x contextWindow), not the native feature dimension
+                // that is what the lower level feature readers expect
+                realDims[i] = realDims[i] * (1 + numContextLeft[i] + numContextRight[i]);
+
+                string type = thisFeature("type","Real");
+                if (type=="Real"){
+                    m_nameToTypeMap[featureNames[i]] = InputOutputTypes::real;
+                }
+                else{
+                    RuntimeError("feature type must be Real");
+                }
+
+                m_featureNameToIdMap[featureNames[i]]= iFeat;
+                scriptpaths.push_back(thisFeature("scpFile"));
+                m_featureNameToDimMap[featureNames[i]] = realDims[i];
+
+                m_featuresBufferMultiIO.push_back(NULL);
+                m_featuresBufferAllocatedMultiIO.push_back(0);
+                iFeat++;
+            }
+
+            if (labelNames.size()>0)
+                RuntimeError("writer mode does not support labels as inputs, only features");
+
+            numFiles=0;
+            foreach_index(i,scriptpaths)
+            {
+                filelist.clear();
+                std::wstring scriptpath = scriptpaths[i];
+                fprintf(stderr, "reading script file %S ...", scriptpath.c_str());
+                size_t n = 0;
+                for (msra::files::textreader reader(scriptpath); reader && filelist.size() <= firstfilesonly/*optimization*/; )
+                {
+                    filelist.push_back (reader.wgetline());
+                    n++;
+                }
+
+                fprintf (stderr, " %d entries\n", n);
+
+                if (i==0)
+                    numFiles=n;
+                else
+                    if (n!=numFiles)
+                        throw std::runtime_error (msra::strfun::strprintf ("HTKMLFReader::InitEvalReader: number of files in each scriptfile inconsistent (%d vs. %d)", numFiles,n));
+
+                m_inputFilesMultiIO.push_back(filelist);
+            }
+
+            m_fileEvalSource = new msra::dbn::FileEvalSource(realDims, numContextLeft, numContextRight, evalchunksize);
+        }
+
+
+
+    // destructor - virtual so it gets called properly 
+    template<class ElemType>
+        HTKMLFReader<ElemType>::~HTKMLFReader()
+        {
+            delete m_mbiter;
+            delete m_readAheadSource;
+            delete m_frameSource;
+            delete m_lattices;
+
+            if (!m_featuresBufferMultiIO.empty())
+            {
+                if ( m_featuresBufferMultiIO[0] != NULL)
+                {
+                    foreach_index(i, m_featuresBufferMultiIO)
+                    {
+                        delete[] m_featuresBufferMultiIO[i];
+                        m_featuresBufferMultiIO[i] = NULL;
+                    }
+                }
+            }
+            if (!m_labelsBufferMultiIO.empty())
+            {
+                if (m_labelsBufferMultiIO[0] != NULL)
+                {
+                    foreach_index(i, m_labelsBufferMultiIO)
+                    {
+                        delete[] m_labelsBufferMultiIO[i];
+                        m_labelsBufferMultiIO[i] = NULL;
+                    }
+                }
+            }
+            if (/*m_numberOfuttsPerMinibatch > 1 && */m_truncated)
+            {
+                for (size_t i = 0; i < m_numberOfuttsPerMinibatch; i ++)
+                {
+                    if (m_featuresBufferMultiUtt[i] != NULL)
+                    {
+                        delete[] m_featuresBufferMultiUtt[i];
+                        m_featuresBufferMultiUtt[i] = NULL;
+                    }
+                    if (m_labelsBufferMultiUtt[i] != NULL)
+                    {
+                        delete[] m_labelsBufferMultiUtt[i];
+                        m_labelsBufferMultiUtt[i] = NULL;
+                    }
+
+                }
+            }        
+        }
+
+    //StartMinibatchLoop - Startup a minibatch loop 
+    // mbSize - [in] size of the minibatch (number of frames, etc.)
+    // epoch - [in] epoch number for this loop
+    // requestedEpochSamples - [in] number of samples to randomize, defaults to requestDataSize which uses the number of samples there are in the dataset
+    template<class ElemType>
+        void HTKMLFReader<ElemType>::StartMinibatchLoop(size_t mbSize, size_t epoch, size_t requestedEpochSamples)
+        {
+            m_mbSize = mbSize;
+
+            m_numberOfuttsPerMinibatch = m_numberOfuttsPerMinibatchForAllEpochs[epoch];
+
+            m_actualnumberOfuttsPerMinibatch = m_numberOfuttsPerMinibatch;
+            m_sentenceEnd.assign(m_numberOfuttsPerMinibatch, true);
+            m_processedFrame.assign(m_numberOfuttsPerMinibatch, 0);
+            m_toProcess.assign(m_numberOfuttsPerMinibatch, 0);
+            m_switchFrame.assign(m_numberOfuttsPerMinibatch, 0);
+
+            if (m_trainOrTest)
+            {
+                StartMinibatchLoopToTrainOrTest(mbSize,epoch,requestedEpochSamples);
+            }
+            else
+            {
+                StartMinibatchLoopToWrite(mbSize,epoch,requestedEpochSamples);    
+            }
+            m_checkDictionaryKeys=true;
+        }
+
+    template<class ElemType>
+        void HTKMLFReader<ElemType>::StartMinibatchLoopToTrainOrTest(size_t mbSize, size_t epoch, size_t requestedEpochSamples)
+        {
+            size_t datapasses=1;
+            //size_t totalFrames = m_frameSource->totalframes();
+            size_t totalFrames;
+            totalFrames = m_frameSource->totalframes();
+
+            size_t extraFrames = totalFrames%mbSize;
+            size_t minibatches = totalFrames/mbSize;
+
+            // if we are allowing partial minibatches, do nothing, and let it go through
+            if (!m_partialMinibatch)
+            {
+                // we don't want any partial frames, so round total frames to be an even multiple of our mbSize
+                if (totalFrames > mbSize)
+                    totalFrames -= extraFrames;
+
+                if (requestedEpochSamples == requestDataSize)
+                {
+                    requestedEpochSamples = totalFrames;
+                }
+                else if (minibatches > 0)   // if we have any full minibatches
+                {
+                    // since we skip the extraFrames, we need to add them to the total to get the actual number of frames requested
+                    size_t sweeps = (requestedEpochSamples-1)/totalFrames; // want the number of sweeps we will skip the extra, so subtract 1 and divide
+                    requestedEpochSamples += extraFrames*sweeps;
+                }
+            }
+            else if (requestedEpochSamples == requestDataSize)
+            {
+                requestedEpochSamples = totalFrames;
+            }
+
+            // delete the old one first (in case called more than once)
+            delete m_mbiter;
+            msra::dbn::minibatchsource* source = m_frameSource;
+            if (m_readAhead)
+            {
+                if (m_readAheadSource == NULL)
+                {
+                    m_readAheadSource = new msra::dbn::minibatchreadaheadsource (*source, requestedEpochSamples);
+                }
+                else if (m_readAheadSource->epochsize() != requestedEpochSamples)
+                {
+                    delete m_readAheadSource;
+                    m_readAheadSource = new msra::dbn::minibatchreadaheadsource (*source, requestedEpochSamples);
+                }
+                source = m_readAheadSource;
+            }
+            m_mbiter = new msra::dbn::minibatchiterator(*source, epoch, requestedEpochSamples, mbSize, datapasses);
+            if (!m_featuresBufferMultiIO.empty())
+            {
+                if (m_featuresBufferMultiIO[0]!=NULL) // check first feature, if it isn't NULL, safe to assume all are not NULL? 
+                {
+                    foreach_index(i, m_featuresBufferMultiIO)
+                    {
+                        delete[] m_featuresBufferMultiIO[i];
+                        m_featuresBufferMultiIO[i]=NULL;
+                        m_featuresBufferAllocatedMultiIO[i]=0;
+                    }
+                }
+            }
+            if (!m_labelsBufferMultiIO.empty())
+            {
+                if (m_labelsBufferMultiIO[0]!=NULL)
+                {
+                    foreach_index(i, m_labelsBufferMultiIO)
+                    {
+                        delete[] m_labelsBufferMultiIO[i];
+                        m_labelsBufferMultiIO[i]=NULL;
+                        m_labelsBufferAllocatedMultiIO[i]=0;
+                    }
+                }
+            }
+            if (m_numberOfuttsPerMinibatch && m_truncated == true)
+            {
+                m_noData = false;
+                m_featuresStartIndexMultiUtt.assign(m_featuresBufferMultiIO.size()*m_numberOfuttsPerMinibatch,0);
+                m_labelsStartIndexMultiUtt.assign(m_labelsBufferMultiIO.size()*m_numberOfuttsPerMinibatch,0);
+                for (size_t u = 0; u < m_numberOfuttsPerMinibatch; u ++)
+                {
+                    if (m_featuresBufferMultiUtt[u] != NULL)
+                    {
+                        delete[] m_featuresBufferMultiUtt[u];
+                        m_featuresBufferMultiUtt[u] = NULL;
+                        m_featuresBufferAllocatedMultiUtt[u] = 0;
+                    }
+                    if (m_labelsBufferMultiUtt[u] != NULL)
+                    {
+                        delete[] m_labelsBufferMultiUtt[u];
+                        m_labelsBufferMultiUtt[u] = NULL;
+                        m_labelsBufferAllocatedMultiUtt[u] = 0;
+                    }
+                    ReNewBufferForMultiIO(u);
+                }    
+            }
+        }
+
+    template<class ElemType>
+        void HTKMLFReader<ElemType>::StartMinibatchLoopToWrite(size_t mbSize, size_t /*epoch*/, size_t /*requestedEpochSamples*/)
+        {
+            m_fileEvalSource->Reset();
+            m_fileEvalSource->SetMinibatchSize(mbSize);
+            //m_chunkEvalSourceMultiIO->reset();
+            m_inputFileIndex=0;
+
+            if (m_featuresBufferMultiIO[0]!=NULL) // check first feature, if it isn't NULL, safe to assume all are not NULL? 
+            {
+                foreach_index(i, m_featuresBufferMultiIO)
+                {
+                    delete[] m_featuresBufferMultiIO[i];
+                    m_featuresBufferMultiIO[i]=NULL;
+                    m_featuresBufferAllocatedMultiIO[i]=0;
+                }
+            }
+
+        }
+
+    // GetMinibatch - Get the next minibatch (features and labels)
+    // matrices - [in] a map with named matrix types (i.e. 'features', 'labels') mapped to the corresponing matrix, 
+    //             [out] each matrix resized if necessary containing data. 
+    // returns - true if there are more minibatches, false if no more minibatchs remain
+    template<class ElemType>
+        bool HTKMLFReader<ElemType>::GetMinibatch(std::map<std::wstring, Matrix<ElemType>*>& matrices)
+        {
+            if (m_trainOrTest)
+            {
+                return GetMinibatchToTrainOrTest(matrices);
+            }
+            else
+            {
+                return GetMinibatchToWrite(matrices);
+            }
+        }
+
+    template<class ElemType>
+        bool HTKMLFReader<ElemType>::GetMinibatchToTrainOrTest(std::map<std::wstring, Matrix<ElemType>*>& matrices)
+        {
+            size_t id;
+            size_t dim;
+            bool skip = false;
+
+            // on first minibatch, make sure we can supply data for requested nodes
+            std::map<std::wstring,size_t>::iterator iter;
+            if     (m_checkDictionaryKeys)
+            {
+                for (auto iter=matrices.begin();iter!=matrices.end();iter++)
+                {
+                    if (m_nameToTypeMap.find(iter->first)==m_nameToTypeMap.end())
+                        throw std::runtime_error(msra::strfun::strprintf("minibatch requested for input node %ws not found in reader - cannot generate input\n",iter->first.c_str()));
+
+                }
+                m_checkDictionaryKeys=false;
+            }
+
+            do 
+            {
+                if (m_truncated == false)
+                {
+                    if (!(*m_mbiter))
+                        return false;
+
+                    // now, access all features and and labels by iterating over map of "matrices"
+                    bool first = true;
+                    std::map<std::wstring, Matrix<ElemType>*>::iterator iter;
+                    for (iter = matrices.begin();iter!=matrices.end(); iter++)
+                    {
+                        // dereference matrix that corresponds to key (input/output name) and 
+                        // populate based on whether its a feature or a label
+                        Matrix<ElemType>& data = *matrices[iter->first]; // can be features or labels
+
+                        if (m_nameToTypeMap[iter->first] == InputOutputTypes::real)
+                        {
+
+                            id = m_featureNameToIdMap[iter->first];
+                            dim = m_featureNameToDimMap[iter->first];
+                            const msra::dbn::matrixstripe feat = m_mbiter->frames(id);
+                            const size_t actualmbsize = feat.cols();   // it may still return less if at end of sweep TODO: this check probably only needs to happen once
+                            if (first)
+                            {
+                                m_sentenceBegin.Resize((size_t)1, (size_t)feat.cols());
+                                m_minibatchPackingFlag.resize(feat.cols());
+
+                                m_sentenceBegin.SetValue((ElemType) SENTENCE_MIDDLE);
+                                m_sentenceBegin.SetValue(0, 0, (ElemType) SENTENCE_BEGIN);
+
+                                std::fill(m_minibatchPackingFlag.begin(), m_minibatchPackingFlag.end(), MinibatchPackingFlag::None);
+                                m_minibatchPackingFlag[0] = MinibatchPackingFlag::UtteranceStart;
+                                first = false;
+                            }
+
+                            assert (actualmbsize == m_mbiter->currentmbframes());
+                            skip = (!m_partialMinibatch && m_mbiter->requestedframes() != actualmbsize && m_frameSource->totalframes() > actualmbsize);
+
+                            // check to see if we got the number of frames we requested
+                            if (!skip)
+                            {
+                                // copy the features over to our array type
+                                assert(feat.rows()==dim); // check feature dimension matches what's expected
+
+                                if (m_featuresBufferMultiIO[id]==NULL)
+                                {
+                                    m_featuresBufferMultiIO[id] = new ElemType[feat.rows()*feat.cols()];
+                                    m_featuresBufferAllocatedMultiIO[id] = feat.rows()*feat.cols();
+                                }
+                                else if (m_featuresBufferAllocatedMultiIO[id]<feat.rows()*feat.cols()) //buffer size changed. can be partial minibatch
+                                {
+                                    delete[] m_featuresBufferMultiIO[id];
+                                    m_featuresBufferMultiIO[id] = new ElemType[feat.rows()*feat.cols()];
+                                    m_featuresBufferAllocatedMultiIO[id] = feat.rows()*feat.cols();
+                                }
+                                // shouldn't need this since we fill up the entire buffer below
+                                //memset(m_featuresBufferMultiIO[id],0,sizeof(ElemType)*feat.rows()*feat.cols());
+
+                                if (sizeof(ElemType) == sizeof(float))
+                                {
+                                    for (int j=0; j < feat.cols(); j++) // column major, so iterate columns
+                                    {
+                                        // copy over the entire column at once, need to do this because SSEMatrix may have gaps at the end of the columns
+                                        memcpy_s(&m_featuresBufferMultiIO[id][j*feat.rows()],sizeof(ElemType)*feat.rows(),&feat(0,j),sizeof(ElemType)*feat.rows());
+                                    }
+                                }
+                                else
+                                {
+                                    for (int j=0; j < feat.cols(); j++) // column major, so iterate columns in outside loop
+                                    {
+                                        for (int i = 0; i < feat.rows(); i++)
+                                        {
+                                            m_featuresBufferMultiIO[id][j*feat.rows()+i] = feat(i,j);
+                                        }
+                                    }
+                                }
+                                data.SetValue(feat.rows(), feat.cols(), m_featuresBufferMultiIO[id],matrixFlagNormal);
+                            }
+                        }
+                        else if (m_nameToTypeMap[iter->first] == InputOutputTypes::category)
+                        {
+                            id = m_labelNameToIdMap[iter->first];
+                            dim = m_labelNameToDimMap[iter->first];
+                            const vector<size_t> & uids = m_mbiter->labels(id);
+
+                            // need skip logic here too in case labels are first in map not features
+                            const size_t actualmbsize = uids.size();   // it may still return less if at end of sweep TODO: this check probably only needs to happen once
+                            assert (actualmbsize == m_mbiter->currentmbframes());
+                            skip = (!m_partialMinibatch && m_mbiter->requestedframes() != actualmbsize && m_frameSource->totalframes() > actualmbsize);
+
+                            if (!skip)
+                            {
+                                // copy the labels over to array type
+                                //data.Resize(udims[id], uids.size());
+                                //data.SetValue((ElemType)0);
+
+                                // loop through the columns and set one value to 1
+                                // in the future we want to use a sparse matrix here
+                                //for (int i = 0; i < uids.size(); i++)
+                                //{
+                                //    assert(uids[i] <udims[id]);
+                                //    data(uids[i], i) = (ElemType)1;
+                                //}
+
+                                if (m_labelsBufferMultiIO[id]==NULL)
+                                {
+                                    m_labelsBufferMultiIO[id] = new ElemType[dim*uids.size()];
+                                    m_labelsBufferAllocatedMultiIO[id] = dim*uids.size();
+                                }
+                                else if (m_labelsBufferAllocatedMultiIO[id]<dim*uids.size())
+                                {
+                                    delete[] m_labelsBufferMultiIO[id];
+                                    m_labelsBufferMultiIO[id] = new ElemType[dim*uids.size()];
+                                    m_labelsBufferAllocatedMultiIO[id] = dim*uids.size();
+                                }
+                                memset(m_labelsBufferMultiIO[id],0,sizeof(ElemType)*dim*uids.size());                
+
+
+                                if (m_convertLabelsToTargetsMultiIO[id])
+                                {
+                                    size_t labelDim = m_labelToTargetMapMultiIO[id].size();
+                                    for (int i = 0; i < uids.size(); i++)
+                                    {
+                                        assert(uids[i] < labelDim); labelDim;
+                                        size_t labelId = uids[i];
+                                        for (int j = 0; j < dim; j++)
+                                        {
+                                            m_labelsBufferMultiIO[id][i*dim + j] = m_labelToTargetMapMultiIO[id][labelId][j];
+                                        }
+                                    }
+                                }
+                                else
+                                {
+                                    // loop through the columns and set one value to 1
+                                    // in the future we want to use a sparse matrix here
+                                    for (int i = 0; i < uids.size(); i++)
+                                    {
+                                        assert(uids[i] < dim);
+                                        //labels(uids[i], i) = (ElemType)1;
+                                        m_labelsBufferMultiIO[id][i*dim+uids[i]]=(ElemType)1;
+                                    }
+                                }
+
+
+                                data.SetValue(dim,uids.size(),m_labelsBufferMultiIO[id],matrixFlagNormal);
+                            }
+                        }
+                        else{
+                            //default:
+                            throw runtime_error(msra::strfun::strprintf("GetMinibatchMultiIO:: unknown InputOutputType for %S\n",(iter->first).c_str()));
+                        }
+
+                    }
+                    // advance to the next minibatch
+                    (*m_mbiter)++;
+                }
+                else
+                {
+                    if (m_noData)
+                    {
+                        bool endEpoch = true;
+                        for (size_t i = 0; i < m_numberOfuttsPerMinibatch; i++)
+                        {
+                            if (m_processedFrame[i] != m_toProcess[i])
+                            {
+                                endEpoch = false;
+                            }
+                        }
+                        if(endEpoch)
+                        {
+                            return false;
+                        }
+                    }
+                    size_t numOfFea = m_featuresBufferMultiIO.size();
+                    size_t numOfLabel = m_labelsBufferMultiIO.size();
+
+                    m_sentenceBegin.Resize(m_numberOfuttsPerMinibatch, m_mbSize);
+                    m_minibatchPackingFlag.resize(m_mbSize);
+
+                    for (size_t i = 0; i < m_numberOfuttsPerMinibatch; i++)
+                    {
+                        for (size_t j = 0; j < m_mbSize; j++)
+                        {
+                            m_sentenceBegin.SetValue(i,j,(ElemType) SENTENCE_MIDDLE);
+                        }
+                    }
+                    std::fill(m_minibatchPackingFlag.begin(), m_minibatchPackingFlag.end(), MinibatchPackingFlag::None);
+
+                    vector<size_t> actualmbsize;
+                    actualmbsize.assign(m_numberOfuttsPerMinibatch,0);
+                    for (size_t i = 0; i < m_numberOfuttsPerMinibatch; i++)
+                    {
+                        size_t startFr = m_processedFrame[i];
+                        size_t endFr = 0;
+                        if ((m_processedFrame[i] + m_mbSize) < m_toProcess[i])
+                        {
+                            if(m_processedFrame[i] > 0)
+                            {
+                                m_sentenceEnd[i] = false;
+                                m_switchFrame[i] = m_mbSize+1;
+                            }
+                            else
+                            {
+                                m_switchFrame[i] = 0;
+                                m_sentenceEnd[i] = true;
+                                m_sentenceBegin.SetValue(i, 0, (ElemType)SENTENCE_BEGIN);
+                                m_minibatchPackingFlag[0] = MinibatchPackingFlag::UtteranceStart;
+                            }
+                            actualmbsize[i] = m_mbSize;
+                            endFr = startFr + actualmbsize[i];
+                            std::map<std::wstring, Matrix<ElemType>*>::iterator iter;
+                            for (iter = matrices.begin();iter!=matrices.end(); iter++)
+                            {
+                                // dereference matrix that corresponds to key (input/output name) and 
+                                // populate based on whether its a feature or a label
+                                //Matrix<ElemType>& data =
+                                *matrices[iter->first]; // can be features or labels
+
+                                if (m_nameToTypeMap[iter->first] == InputOutputTypes::real)
+                                {
+                                    id = m_featureNameToIdMap[iter->first];
+                                    dim = m_featureNameToDimMap[iter->first];
+
+                                    if (m_featuresBufferMultiIO[id]==NULL)
+                                    {
+                                        m_featuresBufferMultiIO[id] = new ElemType[dim*m_mbSize*m_numberOfuttsPerMinibatch];
+                                        m_featuresBufferAllocatedMultiIO[id] = dim*m_mbSize*m_numberOfuttsPerMinibatch;
+                                    }
+                                    else if (m_featuresBufferAllocatedMultiIO[id]<dim*m_mbSize*m_numberOfuttsPerMinibatch) //buffer size changed. can be partial minibatch
+                                    {
+                                        delete[] m_featuresBufferMultiIO[id];
+                                        m_featuresBufferMultiIO[id] = new ElemType[dim*m_mbSize*m_numberOfuttsPerMinibatch];
+                                        m_featuresBufferAllocatedMultiIO[id] = dim*m_mbSize*m_numberOfuttsPerMinibatch;
+                                    }
+                                    // shouldn't need this since we fill up the entire buffer below
+                                    //memset(m_featuresBufferMultiIO[id],0,sizeof(ElemType)*feat.rows()*feat.cols());
+
+                                    if (sizeof(ElemType) == sizeof(float))
+                                    {
+                                        for (size_t j = startFr,k = 0; j < endFr; j++,k++) // column major, so iterate columns
+                                        {
+                                            // copy over the entire column at once, need to do this because SSEMatrix may have gaps at the end of the columns
+                                            memcpy_s(&m_featuresBufferMultiIO[id][(k*m_numberOfuttsPerMinibatch+i)*dim],sizeof(ElemType)*dim,&m_featuresBufferMultiUtt[i][j*dim+m_featuresStartIndexMultiUtt[id+i*numOfFea]],sizeof(ElemType)*dim);
+                                        }
+                                    }
+                                    else
+                                    {
+                                        for (size_t j=startFr,k=0; j < endFr; j++,k++) // column major, so iterate columns in outside loop
+                                        {
+                                            for (int d = 0; d < dim; d++)
+                                            {
+                                                m_featuresBufferMultiIO[id][(k*m_numberOfuttsPerMinibatch+i)*dim+d] = m_featuresBufferMultiUtt[i][j*dim+d+m_featuresStartIndexMultiUtt[id+i*numOfFea]];
+                                            }
+                                        }
+                                    }
+                                }
+                                else if (m_nameToTypeMap[iter->first] == InputOutputTypes::category)
+                                {
+                                    id = m_labelNameToIdMap[iter->first];
+                                    dim = m_labelNameToDimMap[iter->first];
+                                    if (m_labelsBufferMultiIO[id]==NULL)
+                                    {
+                                        m_labelsBufferMultiIO[id] = new ElemType[dim*m_mbSize*m_numberOfuttsPerMinibatch];
+                                        m_labelsBufferAllocatedMultiIO[id] = dim*m_mbSize*m_numberOfuttsPerMinibatch;
+                                    }
+                                    else if (m_labelsBufferAllocatedMultiIO[id]<dim*m_mbSize*m_numberOfuttsPerMinibatch)
+                                    {
+                                        delete[] m_labelsBufferMultiIO[id];
+                                        m_labelsBufferMultiIO[id] = new ElemType[dim*m_mbSize*m_numberOfuttsPerMinibatch];
+                                        m_labelsBufferAllocatedMultiIO[id] = dim*m_mbSize*m_numberOfuttsPerMinibatch;
+                                    }
+
+                                    for (size_t j = startFr,k=0; j < endFr; j++,k++)
+                                    {
+                                        for (int d = 0; d < dim; d++)
+                                        {
+                                            m_labelsBufferMultiIO[id][(k*m_numberOfuttsPerMinibatch+i)*dim + d] = m_labelsBufferMultiUtt[i][j*dim+d+m_labelsStartIndexMultiUtt[id+i*numOfLabel]];
+                                        }
+                                    }
+                                }
+                            }
+                            m_processedFrame[i] += m_mbSize;
+                        }
+                        else
+                        {
+                            actualmbsize[i] = m_toProcess[i] - m_processedFrame[i];
+                            endFr = startFr + actualmbsize[i];
+
+                            std::map<std::wstring, Matrix<ElemType>*>::iterator iter;
+                            for (iter = matrices.begin();iter!=matrices.end(); iter++)
+                            {
+                                // dereference matrix that corresponds to key (input/output name) and 
+                                // populate based on whether its a feature or a label
+                                //Matrix<ElemType>& data =
+                                *matrices[iter->first]; // can be features or labels
+
+                                if (m_nameToTypeMap[iter->first] == InputOutputTypes::real)
+                                {
+                                    id = m_featureNameToIdMap[iter->first];
+                                    dim = m_featureNameToDimMap[iter->first];
+
+                                    if (m_featuresBufferMultiIO[id]==NULL)
+                                    {
+                                        m_featuresBufferMultiIO[id] = new ElemType[dim*m_mbSize*m_numberOfuttsPerMinibatch];
+                                        m_featuresBufferAllocatedMultiIO[id] = dim*m_mbSize*m_numberOfuttsPerMinibatch;
+                                    }
+                                    else if (m_featuresBufferAllocatedMultiIO[id]<dim*m_mbSize*m_numberOfuttsPerMinibatch) //buffer size changed. can be partial minibatch
+                                    {
+                                        delete[] m_featuresBufferMultiIO[id];
+                                        m_featuresBufferMultiIO[id] = new ElemType[dim*m_mbSize*m_numberOfuttsPerMinibatch];
+                                        m_featuresBufferAllocatedMultiIO[id] = dim*m_mbSize*m_numberOfuttsPerMinibatch;
+                                    }
+                                    if (sizeof(ElemType) == sizeof(float))
+                                    {
+                                        for (size_t j = startFr,k = 0; j < endFr; j++,k++) // column major, so iterate columns
+                                        {
+                                            // copy over the entire column at once, need to do this because SSEMatrix may have gaps at the end of the columns
+                                            memcpy_s(&m_featuresBufferMultiIO[id][(k*m_numberOfuttsPerMinibatch+i)*dim],sizeof(ElemType)*dim,&m_featuresBufferMultiUtt[i][j*dim+m_featuresStartIndexMultiUtt[id+i*numOfFea]],sizeof(ElemType)*dim);
+                                        }
+                                    }
+                                    else
+                                    {
+                                        for (size_t j=startFr,k=0; j < endFr; j++,k++) // column major, so iterate columns in outside loop
+                                        {
+                                            for (int d = 0; d < dim; d++)
+                                            {
+                                                m_featuresBufferMultiIO[id][(k*m_numberOfuttsPerMinibatch+i)*dim+d] = m_featuresBufferMultiUtt[i][j*dim+d+m_featuresStartIndexMultiUtt[id+i*numOfFea]];
+                                            }
+                                        }
+                                    }
+                                }
+                                else if (m_nameToTypeMap[iter->first] == InputOutputTypes::category)
+                                {
+                                    id = m_labelNameToIdMap[iter->first];
+                                    dim = m_labelNameToDimMap[iter->first];
+                                    if (m_labelsBufferMultiIO[id]==NULL)
+                                    {
+                                        m_labelsBufferMultiIO[id] = new ElemType[dim*m_mbSize*m_numberOfuttsPerMinibatch];
+                                        m_labelsBufferAllocatedMultiIO[id] = dim*m_mbSize*m_numberOfuttsPerMinibatch;
+                                    }
+                                    else if (m_labelsBufferAllocatedMultiIO[id]<dim*m_mbSize*m_numberOfuttsPerMinibatch)
+                                    {
+                                        delete[] m_labelsBufferMultiIO[id];
+                                        m_labelsBufferMultiIO[id] = new ElemType[dim*m_mbSize*m_numberOfuttsPerMinibatch];
+                                        m_labelsBufferAllocatedMultiIO[id] = dim*m_mbSize*m_numberOfuttsPerMinibatch;
+                                    }
+                                    for (size_t j = startFr,k=0; j < endFr; j++,k++)
+                                    {
+                                        for (int d = 0; d < dim; d++)
+                                        {
+                                            m_labelsBufferMultiIO[id][(k*m_numberOfuttsPerMinibatch+i)*dim + d] = m_labelsBufferMultiUtt[i][j*dim+d+m_labelsStartIndexMultiUtt[id+i*numOfLabel]];
+                                        }
+                                    }
+                                }
+                            }
+                            m_processedFrame[i] += (endFr-startFr);
+                            m_switchFrame[i] = actualmbsize[i];
+                            if (actualmbsize[i] < m_mbSize)
+                            {
+                                m_sentenceBegin.SetValue(i, actualmbsize[i], (ElemType)SENTENCE_BEGIN);
+                                m_minibatchPackingFlag[actualmbsize[i]] = m_minibatchPackingFlag[actualmbsize[i]] | MinibatchPackingFlag::UtteranceStart;
+                            }
+                            startFr = m_switchFrame[i];
+                            endFr = m_mbSize;
+                            bool reNewSucc = ReNewBufferForMultiIO(i);
+                            for (iter = matrices.begin();iter!=matrices.end(); iter++)
+                            {
+                                // dereference matrix that corresponds to key (input/output name) and 
+                                // populate based on whether its a feature or a label
+                                //Matrix<ElemType>& data =
+                                *matrices[iter->first]; // can be features or labels
+
+                                if (m_nameToTypeMap[iter->first] == InputOutputTypes::real)
+                                {
+                                    id = m_featureNameToIdMap[iter->first];
+                                    dim = m_featureNameToDimMap[iter->first];
+                                    if (sizeof(ElemType) == sizeof(float))
+                                    {
+                                        for (size_t j = startFr,k = 0; j < endFr; j++,k++) // column major, so iterate columns
+                                        {
+                                            // copy over the entire column at once, need to do this because SSEMatrix may have gaps at the end of the columns
+                                            memcpy_s(&m_featuresBufferMultiIO[id][(j*m_numberOfuttsPerMinibatch+i)*dim],sizeof(ElemType)*dim,&m_featuresBufferMultiUtt[i][k*dim+m_featuresStartIndexMultiUtt[id+i*numOfFea]],sizeof(ElemType)*dim);
+                                        }
+                                    }
+                                    else
+                                    {
+                                        for (size_t j=startFr,k=0; j < endFr; j++,k++) // column major, so iterate columns in outside loop
+                                        {
+                                            for (int d = 0; d < dim; d++)
+                                            {
+                                                m_featuresBufferMultiIO[id][(j*m_numberOfuttsPerMinibatch+i)*dim+d] = m_featuresBufferMultiUtt[i][k*dim+d+m_featuresStartIndexMultiUtt[id+i*numOfFea]];
+                                            }
+                                        }
+                                    }
+                                }
+                                else if (m_nameToTypeMap[iter->first] == InputOutputTypes::category)
+                                {
+                                    id = m_labelNameToIdMap[iter->first];
+                                    dim = m_labelNameToDimMap[iter->first];
+                                    for (size_t j = startFr,k=0; j < endFr; j++,k++)
+                                    {
+                                        for (int d = 0; d < dim; d++)
+                                        {
+                                            m_labelsBufferMultiIO[id][(j*m_numberOfuttsPerMinibatch+i)*dim + d] = m_labelsBufferMultiUtt[i][k*dim+d+m_labelsStartIndexMultiUtt[id+i*numOfLabel]];
+                                        }
+                                    }
+                                }
+                            }
+
+                            if (reNewSucc) m_processedFrame[i] += (endFr-startFr);
+
+                        }
+                    }
+                    std::map<std::wstring, Matrix<ElemType>*>::iterator iter;
+                    for (iter = matrices.begin();iter!=matrices.end(); iter++)
+                    {
+                        // dereference matrix that corresponds to key (input/output name) and 
+                        // populate based on whether its a feature or a label
+                        Matrix<ElemType>& data = *matrices[iter->first]; // can be features or labels
+                        if (m_nameToTypeMap[iter->first] == InputOutputTypes::real)
+                        {
+                            id = m_featureNameToIdMap[iter->first];
+                            dim = m_featureNameToDimMap[iter->first];
+                            data.SetValue(dim, m_mbSize*m_numberOfuttsPerMinibatch, m_featuresBufferMultiIO[id],matrixFlagNormal);
+                        }
+                        else if (m_nameToTypeMap[iter->first] == InputOutputTypes::category)
+                        {
+                            id = m_labelNameToIdMap[iter->first];
+                            dim = m_labelNameToDimMap[iter->first];
+                            data.SetValue(dim, m_mbSize*m_numberOfuttsPerMinibatch, m_labelsBufferMultiIO[id],matrixFlagNormal);
+                        }
+                    }
+                    skip=false;
+                }
+            }   // keep going if we didn't get the right size minibatch
+            while(skip);
+
+            return true;
+        }
+
+    template<class ElemType>
+        bool HTKMLFReader<ElemType>::GetMinibatchToWrite(std::map<std::wstring, Matrix<ElemType>*>& matrices)
+        {
+            std::map<std::wstring,size_t>::iterator iter;
+            if     (m_checkDictionaryKeys)
+            {
+                for (auto iter=m_featureNameToIdMap.begin();iter!=m_featureNameToIdMap.end();iter++)
+                {
+                    if (matrices.find(iter->first)==matrices.end())
+                    {
+                        fprintf(stderr,"GetMinibatchToWrite: feature node %ws specified in reader not found in the network\n",iter->first.c_str());
+                        throw std::runtime_error("GetMinibatchToWrite: feature node specified in reader not found in the network.");
+                    }
+                }
+                /*
+                   for (auto iter=matrices.begin();iter!=matrices.end();iter++)
+                   {
+                   if (m_featureNameToIdMap.find(iter->first)==m_featureNameToIdMap.end())
+                   throw std::runtime_error(msra::strfun::strprintf("minibatch requested for input node %ws not found in reader - cannot generate input\n",iter->first.c_str()));
+                   }
+                   */
+                m_checkDictionaryKeys=false;
+            }
+
+            if (m_inputFileIndex<m_inputFilesMultiIO[0].size())
+            {
+                m_fileEvalSource->Reset();
+
+                // load next file (or set of files)
+                foreach_index(i, m_inputFilesMultiIO)
+                {
+                    msra::asr::htkfeatreader reader;
+
+                    const auto path = reader.parse(m_inputFilesMultiIO[i][m_inputFileIndex]);
+                    // read file
+                    msra::dbn::matrix feat;
+                    string featkind;
+                    unsigned int sampperiod;
+                    msra::util::attempt (5, [&]()
+                            {
+                            reader.read (path, featkind, sampperiod, feat);   // whole file read as columns of feature vectors
+                            });
+                    fprintf (stderr, "evaluate: reading %d frames of %S\n", feat.cols(), ((wstring)path).c_str());
+                    m_fileEvalSource->AddFile(feat, featkind, sampperiod, i);
+                }
+                m_inputFileIndex++;
+
+                // turn frames into minibatch (augment neighbors, etc)
+                m_fileEvalSource->CreateEvalMinibatch();
+
+                // populate input matrices
+                bool first = true;
+                std::map<std::wstring, Matrix<ElemType>*>::iterator iter;
+                for (iter = matrices.begin();iter!=matrices.end(); iter++)
+                {
+                    // dereference matrix that corresponds to key (input/output name) and 
+                    // populate based on whether its a feature or a label
+
+                    if (m_nameToTypeMap.find(iter->first)!=m_nameToTypeMap.end() && m_nameToTypeMap[iter->first] == InputOutputTypes::real)
+                    {
+                        Matrix<ElemType>& data = *matrices[iter->first]; // can be features or labels
+                        size_t id = m_featureNameToIdMap[iter->first];
+                        size_t dim = m_featureNameToDimMap[iter->first];
+
+                        const msra::dbn::matrix feat = m_fileEvalSource->ChunkOfFrames(id);
+                        if (first)
+                        {
+                            m_sentenceBegin.Resize((size_t)1, (size_t)feat.cols());
+                            m_minibatchPackingFlag.resize((size_t)feat.cols());
+                            m_sentenceBegin.SetValue((ElemType)SENTENCE_MIDDLE);
+                            m_sentenceBegin.SetValue(0, 0, (ElemType)SENTENCE_BEGIN);
+
+                            std::fill(m_minibatchPackingFlag.begin(), m_minibatchPackingFlag.end(), MinibatchPackingFlag::None);
+                            m_minibatchPackingFlag[0] = MinibatchPackingFlag::UtteranceStart;
+                            first = false;
+                        }
+
+                        // copy the features over to our array type
+                        assert(feat.rows()==dim); dim; // check feature dimension matches what's expected
+
+                        if (m_featuresBufferMultiIO[id]==NULL)
+                        {
+                            m_featuresBufferMultiIO[id] = new ElemType[feat.rows()*feat.cols()];
+                            m_featuresBufferAllocatedMultiIO[id] = feat.rows()*feat.cols();
+                        }
+                        else if (m_featuresBufferAllocatedMultiIO[id]<feat.rows()*feat.cols()) //buffer size changed. can be partial minibatch
+                        {
+                            delete[] m_featuresBufferMultiIO[id];
+                            m_featuresBufferMultiIO[id] = new ElemType[feat.rows()*feat.cols()];
+                            m_featuresBufferAllocatedMultiIO[id] = feat.rows()*feat.cols();
+                        }
+                        // shouldn't need this since we fill up the entire buffer below
+                        //memset(m_featuresBufferMultiIO[id],0,sizeof(ElemType)*feat.rows()*feat.cols());
+
+                        if (sizeof(ElemType) == sizeof(float))
+                        {
+                            for (int j=0; j < feat.cols(); j++) // column major, so iterate columns
+                            {
+                                // copy over the entire column at once, need to do this because SSEMatrix may have gaps at the end of the columns
+                                memcpy_s(&m_featuresBufferMultiIO[id][j*feat.rows()],sizeof(ElemType)*feat.rows(),&feat(0,j),sizeof(ElemType)*feat.rows());
+                            }
+                        }
+                        else
+                        {
+                            for (int j=0; j < feat.cols(); j++) // column major, so iterate columns in outside loop
+                            {
+                                for (int i = 0; i < feat.rows(); i++)
+                                {
+                                    m_featuresBufferMultiIO[id][j*feat.rows()+i] = feat(i,j);
+                                }
+                            }
+                        }
+                        data.SetValue(feat.rows(), feat.cols(), m_featuresBufferMultiIO[id],matrixFlagNormal);
+                    }
+                }
+                return true;
+            }
+            else
+            {
+                return false;
+            }
+        }
+
+
+    template<class ElemType>
+        bool HTKMLFReader<ElemType>::ReNewBufferForMultiIO(size_t i)
+        {
+            if (m_noData)
+            {
+                return false;
+            }
+            size_t numOfFea = m_featuresBufferMultiIO.size();
+            size_t numOfLabel = m_labelsBufferMultiIO.size();
+
+            size_t totalFeatNum = 0;
+            foreach_index(id, m_featuresBufferAllocatedMultiIO)
+            {
+                const msra::dbn::matrixstripe featOri = m_mbiter->frames(id);
+                size_t fdim = featOri.rows();
+                const size_t actualmbsizeOri = featOri.cols(); 
+                m_featuresStartIndexMultiUtt[id+i*numOfFea] = totalFeatNum;
+                totalFeatNum = fdim * actualmbsizeOri + m_featuresStartIndexMultiUtt[id+i*numOfFea];
+            }
+            if (m_featuresBufferMultiUtt[i]==NULL)
+            {
+                m_featuresBufferMultiUtt[i] = new ElemType[totalFeatNum];
+                m_featuresBufferAllocatedMultiUtt[i] = totalFeatNum;
+            }                    
+            else if (m_featuresBufferAllocatedMultiUtt[i] < totalFeatNum) //buffer size changed. can be partial minibatch
+            {
+                delete[] m_featuresBufferMultiUtt[i];
+                m_featuresBufferMultiUtt[i] = new ElemType[totalFeatNum];
+                m_featuresBufferAllocatedMultiUtt[i] = totalFeatNum;
+            }
+
+            size_t totalLabelsNum = 0;
+            for (auto it = m_labelNameToIdMap.begin(); it != m_labelNameToIdMap.end(); ++it) 
+            {
+                size_t id = m_labelNameToIdMap[it->first];
+                size_t dim  = m_labelNameToDimMap[it->first];
+
+                const vector<size_t> & uids = m_mbiter->labels(id);
+                size_t actualmbsizeOri = uids.size();
+                m_labelsStartIndexMultiUtt[id+i*numOfLabel] = totalLabelsNum;
+                totalLabelsNum = m_labelsStartIndexMultiUtt[id+i*numOfLabel] + dim * actualmbsizeOri;
+            }
+
+            if (m_labelsBufferMultiUtt[i]==NULL)
+            {
+                m_labelsBufferMultiUtt[i] = new ElemType[totalLabelsNum];
+                m_labelsBufferAllocatedMultiUtt[i] = totalLabelsNum;
+            }
+            else if (m_labelsBufferAllocatedMultiUtt[i] < totalLabelsNum)
+            {
+                delete[] m_labelsBufferMultiUtt[i];
+                m_labelsBufferMultiUtt[i] = new ElemType[totalLabelsNum];
+                m_labelsBufferAllocatedMultiUtt[i] = totalLabelsNum;
+            }
+
+            memset(m_labelsBufferMultiUtt[i],0,sizeof(ElemType)*totalLabelsNum);
+
+            bool first = true;
+            foreach_index(id, m_featuresBufferMultiIO)
+            {
+                const msra::dbn::matrixstripe featOri = m_mbiter->frames(id);
+                const size_t actualmbsizeOri = featOri.cols(); 
+                size_t fdim = featOri.rows();
+                if (first)
+                {
+                    m_toProcess[i] = actualmbsizeOri;
+                    first = false;
+                } 
+                else
+                {
+                    if (m_toProcess[i] != actualmbsizeOri)
+                    {
+                        throw std::runtime_error("The multi-IO features has inconsistent number of frames!");
+                    }
+                }
+                assert (actualmbsizeOri == m_mbiter->currentmbframes());
+
+                if (sizeof(ElemType) == sizeof(float))
+                {
+                    for (int k = 0; k < actualmbsizeOri; k++) // column major, so iterate columns
+                    {
+                        // copy over the entire column at once, need to do this because SSEMatrix may have gaps at the end of the columns
+                        memcpy_s(&m_featuresBufferMultiUtt[i][k*fdim+m_featuresStartIndexMultiUtt[id+i*numOfFea]],sizeof(ElemType)*fdim,&featOri(0,k),sizeof(ElemType)*fdim);
+                    }
+                }
+                else
+                {
+                    for (int k=0; k < actualmbsizeOri; k++) // column major, so iterate columns in outside loop
+                    {
+                        for (int d = 0; d < featOri.rows(); d++)
+                        {
+                            m_featuresBufferMultiUtt[i][k*featOri.rows()+d+m_featuresStartIndexMultiUtt[id+i*numOfFea]] = featOri(d,k);
+                        }
+                    }
+                }
+            }
+
+            for (auto it = m_labelNameToIdMap.begin(); it != m_labelNameToIdMap.end(); ++it) 
+            {
+                size_t id = m_labelNameToIdMap[it->first];
+                size_t dim  = m_labelNameToDimMap[it->first];
+
+                const vector<size_t> & uids = m_mbiter->labels(id);
+                size_t actualmbsizeOri = uids.size();
+
+                if (m_convertLabelsToTargetsMultiIO[id])
+                {
+                    size_t labelDim = m_labelToTargetMapMultiIO[id].size();
+                    for (int k=0; k < actualmbsizeOri; k++)
+                    {
+                        assert(uids[k] < labelDim); labelDim;
+                        size_t labelId = uids[k];
+                        for (int j = 0; j < dim; j++)
+                        {
+                            m_labelsBufferMultiUtt[i][k*dim + j + m_labelsStartIndexMultiUtt[id+i*numOfLabel]] = m_labelToTargetMapMultiIO[id][labelId][j];
+                        }
+                    }
+                }
+                else
+                {
+                    // loop through the columns and set one value to 1
+                    // in the future we want to use a sparse matrix here
+                    for (int k=0; k < actualmbsizeOri; k++)
+                    {
+                        assert(uids[k] < dim);
+                        //labels(uids[i], i) = (ElemType)1;
+                        m_labelsBufferMultiUtt[i][k*dim+uids[k]+m_labelsStartIndexMultiUtt[id+i*numOfLabel]]=(ElemType)1;
+                    }
+                }
+            }
+            m_processedFrame[i] = 0;
+
+            (*m_mbiter)++;
+            if (!(*m_mbiter))
+                m_noData = true;
+
+            return true;    
+        }
+
+
+
+
+    // GetLabelMapping - Gets the label mapping from integer to type in file 
+    // mappingTable - a map from numeric datatype to native label type stored as a string 
+    template<class ElemType>
+        const std::map<typename IDataReader<ElemType>::LabelIdType, typename IDataReader<ElemType>::LabelType>& HTKMLFReader<ElemType>::GetLabelMapping(const std::wstring& /*sectionName*/)
+        {
+            return m_idToLabelMap;
+        }
+
+    // SetLabelMapping - Sets the label mapping from integer index to label 
+    // labelMapping - mapping table from label values to IDs (must be 0-n)
+    // note: for tasks with labels, the mapping table must be the same between a training run and a testing run 
+    template<class ElemType>
+        void HTKMLFReader<ElemType>::SetLabelMapping(const std::wstring& /*sectionName*/, const std::map<typename IDataReader<ElemType>::LabelIdType, typename IDataReader<ElemType>::LabelType>& labelMapping)
+        {
+            m_idToLabelMap = labelMapping;
+        }
+
+    template<class ElemType>
+        size_t HTKMLFReader<ElemType>::ReadLabelToTargetMappingFile (const std::wstring& labelToTargetMappingFile, const std::wstring& labelListFile, std::vector<std::vector<ElemType>>& labelToTargetMap)
+        {
+            if (labelListFile==L"")
+                throw std::runtime_error("HTKMLFReader::ReadLabelToTargetMappingFile(): cannot read labelToTargetMappingFile without a labelMappingFile!");
+
+            vector<std::wstring> labelList;
+            size_t count, numLabels;
+            count=0;
+            // read statelist first
+            msra::files::textreader labelReader(labelListFile);
+            while(labelReader)
+            {
+                labelList.push_back(labelReader.wgetline());
+                count++;
+            }
+            numLabels=count;
+            count=0;
+            msra::files::textreader mapReader(labelToTargetMappingFile);
+            size_t targetDim = 0;
+            while(mapReader)
+            {
+                std::wstring line(mapReader.wgetline());
+                // find white space as a demarcation
+                std::wstring::size_type pos = line.find(L" ");
+                std::wstring token = line.substr(0,pos);
+                std::wstring targetstring = line.substr(pos+1);
+
+                if (labelList[count]!=token)
+                    RuntimeError("HTKMLFReader::ReadLabelToTargetMappingFile(): mismatch between labelMappingFile and labelToTargetMappingFile");
+
+                if (count==0)
+                    targetDim = targetstring.length();
+                else if (targetDim!=targetstring.length())
+                    RuntimeError("HTKMLFReader::ReadLabelToTargetMappingFile(): inconsistent target length among records");
+
+                std::vector<ElemType> targetVector(targetstring.length(),(ElemType)0.0);
+                foreach_index(i, targetstring)
+                {
+                    if (targetstring.compare(i,1,L"1")==0)
+                        targetVector[i] = (ElemType)1.0;
+                    else if (targetstring.compare(i,1,L"0")!=0)
+                        RuntimeError("HTKMLFReader::ReadLabelToTargetMappingFile(): expecting label2target mapping to contain only 1's or 0's");
+                }
+                labelToTargetMap.push_back(targetVector);
+                count++;
+            }
+
+            // verify that statelist and label2target mapping file are in same order (to match up with reader) while reading mapping
+            if (count!=labelList.size())
+                RuntimeError("HTKMLFReader::ReadLabelToTargetMappingFile(): mismatch between lengths of labelMappingFile vs labelToTargetMappingFile");
+
+            return targetDim;
+        }
+
+    // GetData - Gets metadata from the specified section (into CPU memory) 
+    // sectionName - section name to retrieve data from
+    // numRecords - number of records to read
+    // data - pointer to data buffer, if NULL, dataBufferSize will be set to size of required buffer to accomidate request
+    // dataBufferSize - [in] size of the databuffer in bytes
+    //                  [out] size of buffer filled with data
+    // recordStart - record to start reading from, defaults to zero (start of data)
+    // returns: true if data remains to be read, false if the end of data was reached
+    template<class ElemType>
+        bool HTKMLFReader<ElemType>::GetData(const std::wstring& /*sectionName*/, size_t /*numRecords*/, void* /*data*/, size_t& /*dataBufferSize*/, size_t /*recordStart*/)
+        {
+            throw std::runtime_error("GetData not supported in HTKMLFReader");
+        }
+
+
+    template<class ElemType>
+        bool HTKMLFReader<ElemType>::DataEnd(EndDataType endDataType)
+        {
+            // each minibatch is considered a "sentence"
+            // other datatypes not really supported...
+            // assert(endDataType == endDataSentence);
+            // for the truncated BPTT, we need to support check wether it's the end of data
+            bool ret = false;
+            switch (endDataType)
+            {
+                case endDataNull:
+                case endDataEpoch:
+                case endDataSet:
+                    throw std::logic_error("DataEnd: does not support endDataTypes: endDataNull, endDataEpoch and endDataSet");
+                    break;
+                case endDataSentence:
+                    if (m_truncated)
+                        ret = m_sentenceEnd[0];
+                    else
+                        ret = true; // useless in current condition
+                    break;
+            }
+            return ret;
+        }
+
+    template<class ElemType>
+    void HTKMLFReader<ElemType>::SetSentenceSegBatch(Matrix<ElemType> &sentenceBegin, vector<MinibatchPackingFlag>& minibatchPackingFlag)
+    {
+        sentenceBegin.SetValue(m_sentenceBegin);
+        minibatchPackingFlag = m_minibatchPackingFlag;
+    }
+
+
+    // GetFileConfigNames - determine the names of the features and labels sections in the config file
+    // features - [in,out] a vector of feature name strings
+    // labels - [in,out] a vector of label name strings
+    template<class ElemType>
+        void HTKMLFReader<ElemType>::GetDataNamesFromConfig(const ConfigParameters& readerConfig, std::vector<std::wstring>& features, std::vector<std::wstring>& labels)
+        {
+            for (auto iter = readerConfig.begin(); iter != readerConfig.end(); ++iter)
+            {
+                auto pair = *iter;
+                ConfigParameters temp = iter->second;
+                // see if we have a config parameters that contains a "file" element, it's a sub key, use it
+                if (temp.ExistsCurrent("scpFile"))
+                {
+                    features.push_back(msra::strfun::utf16(iter->first));
+                }
+                else if (temp.ExistsCurrent("mlfFile"))
+                {
+                    labels.push_back(msra::strfun::utf16(iter->first));
+                }
+
+            }
+        }
+
+    template<class ElemType>
+        void HTKMLFReader<ElemType>::ExpandDotDotDot(wstring & featPath, const wstring & scpPath, wstring & scpDirCached) 
+        {
+            wstring delim = L"/\\";
+
+            if (scpDirCached.empty()) 
+            {
+                scpDirCached = scpPath;
+                wstring tail; 
+                auto pos = scpDirCached.find_last_of(delim);
+                if (pos != wstring::npos)
+                {
+                    tail = scpDirCached.substr(pos + 1);
+                    scpDirCached.resize(pos);
+                }
+                if (tail.empty()) // nothing was split off: no dir given, 'dir' contains the filename
+                    scpDirCached.swap(tail);            
+            }
+            size_t pos = featPath.find(L"...");
+            if (pos != featPath.npos)
+                featPath = featPath.substr(0, pos) + scpDirCached + featPath.substr(pos + 3);
+        }
+
+    template class HTKMLFReader<float>;
+    template class HTKMLFReader<double>;
+}}}